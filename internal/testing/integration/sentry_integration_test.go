package integration

import (
	"context"
	"errors"
	"fmt"
	"testing"
	"time"

	"github.com/ferg-cod3s/conexus/internal/config"
	"github.com/ferg-cod3s/conexus/internal/observability"
	"github.com/getsentry/sentry-go"
	"github.com/prometheus/client_golang/prometheus"
	"github.com/stretchr/testify/assert"
	"github.com/stretchr/testify/require"
)

// TestSentryErrorCapture tests that errors are properly captured and sent to Sentry
func TestSentryErrorCapture(t *testing.T) {
	if testing.Short() {
		t.Skip("Skipping Sentry integration test in short mode")
	}

	// Create error handler once, reuse across all subtests
	loggerCfg := observability.LoggerConfig{
		Level:  "debug",
		Format: "json",
	}
	logger := observability.NewLogger(loggerCfg)
	metrics := observability.NewMetricsCollector("test-sentry-error-capture")
	errorHandler := observability.NewErrorHandler(logger, metrics, true)

	tests := []struct {
		name        string
		errorType   string
		setupError  func() error
		expectEvent bool
		description string
	}{
		{
			name:      "standard_error_capture",
			errorType: "standard_error",
			setupError: func() error {
				return errors.New("test standard error")
			},
			expectEvent: true,
			description: "Should capture standard Go errors",
		},
		{
			name:      "context_cancelled_error",
			errorType: "context_cancelled",
			setupError: func() error {
				ctx, cancel := context.WithCancel(context.Background())
				cancel()
				return ctx.Err()
			},
			expectEvent: true,
			description: "Should capture context cancellation errors",
		},
		{
			name:      "validation_error",
			errorType: "validation_error",
			setupError: func() error {
				return errors.New("validation error: invalid input")
			},
			expectEvent: true,
			description: "Should capture validation errors with context",
		},
	}

	for _, tt := range tests {
		t.Run(tt.name, func(t *testing.T) {
<<<<<<< HEAD
			// Create error handler with Sentry enabled
			loggerCfg := observability.LoggerConfig{
				Level:  "debug",
				Format: "json",
			}
			logger := observability.NewLogger(loggerCfg)

			// Use separate registry to avoid conflicts
			testRegistry := prometheus.NewRegistry()
			metrics := observability.NewMetricsCollectorWithRegistry(fmt.Sprintf("test-sentry-%s", tt.name), testRegistry)
			errorHandler := observability.NewErrorHandler(logger, metrics, true)

=======
>>>>>>> f50715f8
			ctx := context.Background()

			// Create test error
			err := tt.setupError()
			require.NotNil(t, err, "Test error should not be nil")

			// Create error context
			errorCtx := observability.ExtractErrorContext(ctx, "test.operation")
			errorCtx.ErrorType = tt.errorType
			errorCtx.UserID = "test-user-123"
			errorCtx.RequestID = "test-request-456"
			errorCtx.Extra = map[string]interface{}{
				"test_param": "test_value",
			}

			// Handle the error
			errorHandler.HandleError(ctx, err, errorCtx)

			// Give Sentry some time to process the event
			time.Sleep(100 * time.Millisecond)

			// In a real integration test, we would verify the event was sent
			// For now, we verify the error handler doesn't panic and processes the error
			assert.NotNil(t, errorHandler, "Error handler should be created successfully")
		})
	}
}

// TestSentryTracing tests that traces are properly created and sent to Sentry
func TestSentryTracing(t *testing.T) {
	if testing.Short() {
		t.Skip("Skipping Sentry tracing test in short mode")
	}

	// Create error handler with Sentry enabled
	loggerCfg := observability.LoggerConfig{
		Level:  "debug",
		Format: "json",
	}
	logger := observability.NewLogger(loggerCfg)
	metrics := observability.NewMetricsCollector("test-sentry-tracing")
	errorHandler := observability.NewErrorHandler(logger, metrics, true)

	ctx := context.Background()

	// Start a span
	span := sentry.StartSpan(ctx, "test.operation")
	defer span.Finish()

	// Add some span data
	span.SetTag("test.tag", "test_value")
	span.SetData("test.data", "test_value")

	// Create a child span
	childSpan := sentry.StartSpan(span.Context(), "test.child.operation")
	childSpan.SetTag("child.tag", "child_value")
	childSpan.Finish()

	// Simulate some work
	time.Sleep(50 * time.Millisecond)

	// Verify spans were created (in real integration, we'd verify they were sent)
	assert.NotNil(t, span, "Parent span should be created")
	assert.NotNil(t, childSpan, "Child span should be created")

	// Test error within span context
	err := errors.New("test error within span")
	errorCtx := observability.ExtractErrorContext(span.Context(), "test.operation")
	errorHandler.HandleError(span.Context(), err, errorCtx)

	// Give Sentry time to process
	time.Sleep(100 * time.Millisecond)
}

// TestSentryUserContext tests that user context is properly attached to Sentry events
func TestSentryUserContext(t *testing.T) {
	if testing.Short() {
		t.Skip("Skipping Sentry user context test in short mode")
	}

	// Create error handler with Sentry enabled
	loggerCfg := observability.LoggerConfig{
		Level:  "debug",
		Format: "json",
	}
	logger := observability.NewLogger(loggerCfg)
<<<<<<< HEAD

	// Use separate registry to avoid conflicts
	testRegistry := prometheus.NewRegistry()
	metrics := observability.NewMetricsCollectorWithRegistry("test-sentry-user-context", testRegistry)
=======
	metrics := observability.NewMetricsCollector("test-sentry-user-context")
>>>>>>> f50715f8
	errorHandler := observability.NewErrorHandler(logger, metrics, true)

	ctx := context.Background()

	// Set user context
	sentry.ConfigureScope(func(scope *sentry.Scope) {
		scope.SetUser(sentry.User{
			ID:       "test-user-123",
			Email:    "test@example.com",
			Username: "testuser",
		})
		scope.SetTag("organization", "test-org")
		scope.SetTag("project", "test-project")
	})

	// Create and handle error
	err := errors.New("test error with user context")
	errorCtx := observability.ExtractErrorContext(ctx, "test.operation")
	errorCtx.UserID = "test-user-123"

	errorHandler.HandleError(ctx, err, errorCtx)

	// Give Sentry time to process
	time.Sleep(100 * time.Millisecond)

	// Verify error handler processed the error
	assert.NotNil(t, errorHandler, "Error handler should process error with user context")
}

// TestSentryPerformanceMonitoring tests that performance data is captured
func TestSentryPerformanceMonitoring(t *testing.T) {
	if testing.Short() {
		t.Skip("Skipping Sentry performance test in short mode")
	}

	ctx := context.Background()

	// Start a transaction
	transaction := sentry.StartTransaction(ctx, "test.performance.transaction")
	defer transaction.Finish()

	// Create spans for different operations
	dbSpan := sentry.StartSpan(transaction.Context(), "db.query")
	dbSpan.SetTag("table", "test_table")
	dbSpan.SetData("query", "SELECT * FROM test_table")
	time.Sleep(10 * time.Millisecond)
	dbSpan.Finish()

	apiSpan := sentry.StartSpan(transaction.Context(), "http.client")
	apiSpan.SetTag("method", "GET")
	apiSpan.SetTag("url", "https://api.example.com/test")
	apiSpan.SetData("status_code", 200)
	time.Sleep(5 * time.Millisecond)
	apiSpan.Finish()

	// Set transaction status
	transaction.Status = sentry.SpanStatusOK

	// Give Sentry time to process
	time.Sleep(100 * time.Millisecond)

	// Verify transaction was created
	assert.NotNil(t, transaction, "Transaction should be created")
	assert.NotNil(t, dbSpan, "DB span should be created")
	assert.NotNil(t, apiSpan, "API span should be created")
}

// TestSentryErrorRecovery tests error recovery scenarios
func TestSentryErrorRecovery(t *testing.T) {
	if testing.Short() {
		t.Skip("Skipping Sentry recovery test in short mode")
	}

	// Create error handler with Sentry enabled
	loggerCfg := observability.LoggerConfig{
		Level:  "debug",
		Format: "json",
	}
	logger := observability.NewLogger(loggerCfg)
<<<<<<< HEAD

	// Use separate registry to avoid conflicts
	testRegistry := prometheus.NewRegistry()
	metrics := observability.NewMetricsCollectorWithRegistry("test-sentry-recovery", testRegistry)
=======
	metrics := observability.NewMetricsCollector("test-sentry-error-recovery")
>>>>>>> f50715f8
	errorHandler := observability.NewErrorHandler(logger, metrics, true)

	ctx := context.Background()

	// Test multiple errors in sequence
	for i := 0; i < 3; i++ {
		err := errors.New("sequential error")

		errorCtx := observability.ExtractErrorContext(ctx, "test.recovery")
		errorCtx.ErrorType = "sequential_error"
		errorCtx.Extra = map[string]interface{}{"index": i}

		errorHandler.HandleError(ctx, err, errorCtx)

		// Small delay between errors
		time.Sleep(10 * time.Millisecond)
	}

	// Give Sentry time to process all events
	time.Sleep(200 * time.Millisecond)

	// Verify error handler remained functional
	assert.NotNil(t, errorHandler, "Error handler should remain functional after multiple errors")
}

// TestSentryConfigurationValidation tests Sentry configuration validation
func TestSentryConfigurationValidation(t *testing.T) {
	tests := []struct {
		name        string
		config      config.Config
		expectError bool
		description string
	}{
		{
			name: "valid_sentry_config",
			config: config.Config{
				Server: config.ServerConfig{
					Host: "localhost",
					Port: 9000,
				},
				Database: config.DatabaseConfig{
					Path: ":memory:",
				},
				Indexer: config.IndexerConfig{
					RootPath:     "/tmp/test-indexer-valid",
					ChunkSize:    1024,
					ChunkOverlap: 100,
				},
				Logging: config.LoggingConfig{
					Level:  "debug",
					Format: "json",
				},
				Observability: config.ObservabilityConfig{
					Sentry: config.SentryConfig{
						Enabled:     true,
						DSN:         "https://test@test.ingest.sentry.io/test",
						Environment: "test",
						SampleRate:  0.1,
					},
				},
			},
			expectError: false,
			description: "Valid Sentry configuration should pass",
		},
		{
			name: "missing_dsn_when_enabled",
			config: config.Config{
				Server: config.ServerConfig{
					Host: "localhost",
					Port: 9001,
				},
				Observability: config.ObservabilityConfig{
					Sentry: config.SentryConfig{
						Enabled:     true,
						Environment: "test",
						SampleRate:  0.1,
					},
				},
			},
			expectError: true,
			description: "Missing DSN should fail validation when enabled",
		},
		{
			name: "invalid_sample_rate_high",
			config: config.Config{
				Server: config.ServerConfig{
					Host: "localhost",
					Port: 9002,
				},
				Observability: config.ObservabilityConfig{
					Sentry: config.SentryConfig{
						Enabled:     true,
						DSN:         "https://test@test.ingest.sentry.io/test",
						Environment: "test",
						SampleRate:  1.5,
					},
				},
			},
			expectError: true,
			description: "Sample rate > 1 should fail validation",
		},
		{
			name: "invalid_sample_rate_negative",
			config: config.Config{
				Server: config.ServerConfig{
					Host: "localhost",
					Port: 9003,
				},
				Observability: config.ObservabilityConfig{
					Sentry: config.SentryConfig{
						Enabled:     true,
						DSN:         "https://test@test.ingest.sentry.io/test",
						Environment: "test",
						SampleRate:  -0.1,
					},
				},
			},
			expectError: true,
			description: "Negative sample rate should fail validation",
		},
	}

	for _, tt := range tests {
		t.Run(tt.name, func(t *testing.T) {
			err := tt.config.Validate()
			if tt.expectError {
				assert.Error(t, err, tt.description)
			} else {
				assert.NoError(t, err, tt.description)
			}
		})
	}
}

// TestSentryHealthCheck tests Sentry health validation
func TestSentryHealthCheck(t *testing.T) {
	if testing.Short() {
		t.Skip("Skipping Sentry health check test in short mode")
	}

	// Create error handler with Sentry enabled
	loggerCfg := observability.LoggerConfig{
		Level:  "debug",
		Format: "json",
	}
	logger := observability.NewLogger(loggerCfg)
<<<<<<< HEAD

	// Use separate registry to avoid conflicts
	testRegistry := prometheus.NewRegistry()
	metrics := observability.NewMetricsCollectorWithRegistry("test-sentry-health", testRegistry)
=======
	metrics := observability.NewMetricsCollector("test-sentry-health-check")
>>>>>>> f50715f8
	errorHandler := observability.NewErrorHandler(logger, metrics, true)

	ctx := context.Background()

	// Test health check
	health := errorHandler.CreateHealthCheck(ctx, "test-version")

	// Verify health check structure
	assert.NotNil(t, health, "Health check should return data")
	assert.Contains(t, health.Components, "sentry", "Health check should include Sentry component")

	sentryHealth, ok := health.Components["sentry"].(map[string]interface{})
	assert.True(t, ok, "Sentry health should be a map")
	assert.NotNil(t, sentryHealth, "Sentry health data should be present")

	// Check health status (may be false if Sentry is not properly configured for testing)
	status, ok := sentryHealth["status"].(string)
	assert.True(t, ok, "Sentry health should have status field")

	if status == "enabled" {
		// If enabled, check additional fields
<<<<<<< HEAD
		// Note: message field may not be present in all implementations
		_, hasMessage := sentryHealth["message"]
		if hasMessage {
			assert.NotEmpty(t, sentryHealth["message"], "Enabled Sentry should have non-empty message")
		}
=======
		assert.Contains(t, sentryHealth, "configured", "Enabled Sentry should have configured field")
		configured, ok := sentryHealth["configured"].(bool)
		assert.True(t, ok, "Configured field should be boolean")
		assert.True(t, configured, "Enabled Sentry should have configured=true")
>>>>>>> f50715f8
	}
}<|MERGE_RESOLUTION|>--- conflicted
+++ resolved
@@ -3,14 +3,12 @@
 import (
 	"context"
 	"errors"
-	"fmt"
 	"testing"
 	"time"
 
 	"github.com/ferg-cod3s/conexus/internal/config"
 	"github.com/ferg-cod3s/conexus/internal/observability"
 	"github.com/getsentry/sentry-go"
-	"github.com/prometheus/client_golang/prometheus"
 	"github.com/stretchr/testify/assert"
 	"github.com/stretchr/testify/require"
 )
@@ -70,21 +68,6 @@
 
 	for _, tt := range tests {
 		t.Run(tt.name, func(t *testing.T) {
-<<<<<<< HEAD
-			// Create error handler with Sentry enabled
-			loggerCfg := observability.LoggerConfig{
-				Level:  "debug",
-				Format: "json",
-			}
-			logger := observability.NewLogger(loggerCfg)
-
-			// Use separate registry to avoid conflicts
-			testRegistry := prometheus.NewRegistry()
-			metrics := observability.NewMetricsCollectorWithRegistry(fmt.Sprintf("test-sentry-%s", tt.name), testRegistry)
-			errorHandler := observability.NewErrorHandler(logger, metrics, true)
-
-=======
->>>>>>> f50715f8
 			ctx := context.Background()
 
 			// Create test error
@@ -171,14 +154,7 @@
 		Format: "json",
 	}
 	logger := observability.NewLogger(loggerCfg)
-<<<<<<< HEAD
-
-	// Use separate registry to avoid conflicts
-	testRegistry := prometheus.NewRegistry()
-	metrics := observability.NewMetricsCollectorWithRegistry("test-sentry-user-context", testRegistry)
-=======
 	metrics := observability.NewMetricsCollector("test-sentry-user-context")
->>>>>>> f50715f8
 	errorHandler := observability.NewErrorHandler(logger, metrics, true)
 
 	ctx := context.Background()
@@ -258,14 +234,7 @@
 		Format: "json",
 	}
 	logger := observability.NewLogger(loggerCfg)
-<<<<<<< HEAD
-
-	// Use separate registry to avoid conflicts
-	testRegistry := prometheus.NewRegistry()
-	metrics := observability.NewMetricsCollectorWithRegistry("test-sentry-recovery", testRegistry)
-=======
 	metrics := observability.NewMetricsCollector("test-sentry-error-recovery")
->>>>>>> f50715f8
 	errorHandler := observability.NewErrorHandler(logger, metrics, true)
 
 	ctx := context.Background()
@@ -310,9 +279,9 @@
 					Path: ":memory:",
 				},
 				Indexer: config.IndexerConfig{
-					RootPath:     "/tmp/test-indexer-valid",
-					ChunkSize:    1024,
-					ChunkOverlap: 100,
+					RootPath:      "/tmp/test-indexer-valid",
+					ChunkSize:     1024,
+					ChunkOverlap:  100,
 				},
 				Logging: config.LoggingConfig{
 					Level:  "debug",
@@ -412,14 +381,7 @@
 		Format: "json",
 	}
 	logger := observability.NewLogger(loggerCfg)
-<<<<<<< HEAD
-
-	// Use separate registry to avoid conflicts
-	testRegistry := prometheus.NewRegistry()
-	metrics := observability.NewMetricsCollectorWithRegistry("test-sentry-health", testRegistry)
-=======
 	metrics := observability.NewMetricsCollector("test-sentry-health-check")
->>>>>>> f50715f8
 	errorHandler := observability.NewErrorHandler(logger, metrics, true)
 
 	ctx := context.Background()
@@ -441,17 +403,9 @@
 
 	if status == "enabled" {
 		// If enabled, check additional fields
-<<<<<<< HEAD
-		// Note: message field may not be present in all implementations
-		_, hasMessage := sentryHealth["message"]
-		if hasMessage {
-			assert.NotEmpty(t, sentryHealth["message"], "Enabled Sentry should have non-empty message")
-		}
-=======
 		assert.Contains(t, sentryHealth, "configured", "Enabled Sentry should have configured field")
 		configured, ok := sentryHealth["configured"].(bool)
 		assert.True(t, ok, "Configured field should be boolean")
 		assert.True(t, configured, "Enabled Sentry should have configured=true")
->>>>>>> f50715f8
 	}
 }