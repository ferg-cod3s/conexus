package integration

import (
	"context"
<<<<<<< HEAD
	"encoding/json"
	"fmt"
	"io"
=======
>>>>>>> f50715f8
	"testing"
	"time"

	"github.com/ferg-cod3s/conexus/internal/connectors"
	"github.com/ferg-cod3s/conexus/internal/embedding"
	"github.com/ferg-cod3s/conexus/internal/indexer"
	"github.com/ferg-cod3s/conexus/internal/observability"
<<<<<<< HEAD
	"github.com/ferg-cod3s/conexus/internal/protocol"
=======
	"github.com/ferg-cod3s/conexus/internal/connectors"
>>>>>>> f50715f8
	"github.com/ferg-cod3s/conexus/internal/vectorstore"
	"github.com/ferg-cod3s/conexus/internal/vectorstore/sqlite"
	"github.com/prometheus/client_golang/prometheus"
	"github.com/stretchr/testify/assert"
	"github.com/stretchr/testify/require"
)

// TestEndToEndMCPWithMonitoring tests complete monitoring integration
func TestEndToEndMCPWithMonitoring(t *testing.T) {
	if testing.Short() {
		t.Skip("Skipping end-to-end monitoring test in short mode")
	}

	// Setup components with monitoring
	store, err := sqlite.NewStore(":memory:")
	require.NoError(t, err, "Should create vector store")
	defer store.Close()

	embedder := embedding.NewMock(384)

	// Create connector store
	connStore, err := connectors.NewStore(":memory:")
	require.NoError(t, err, "Should create connector store")
	defer connStore.Close()

	// Create indexer
	idx := indexer.NewIndexer("test-e2e-state.json")

	// Setup observability with unique metric names
	loggerCfg := observability.LoggerConfig{
		Level:  "debug",
		Format: "json",
	}
	logger := observability.NewLogger(loggerCfg)
<<<<<<< HEAD
	// Use nil metrics to avoid registration issues in tests
	var metrics *observability.MetricsCollector
=======
	metrics := observability.NewMetricsCollector("test-e2e")
	errorHandler := observability.NewErrorHandler(logger, metrics, false)

	// Test 1: Add content directly to store
	t.Run("add_content", func(t *testing.T) {
		ctx, cancel := context.WithTimeout(context.Background(), 5*time.Second)
		defer cancel()

		// Generate embedding for the content
		testContent := "package main\n\nfunc main() {\n\tprintln(\"Hello, World!\")\n}"
		emb, err := embedder.Embed(ctx, testContent)
		require.NoError(t, err, "Should generate embedding")

		// Add content to store directly
		doc := vectorstore.Document{
			ID:       "test-doc-1",
			Content:  testContent,
			Vector:   emb.Vector,
			Metadata: map[string]interface{}{"path": "/test/file.go", "type": "file"},
		}
		err = store.Upsert(ctx, doc)
		require.NoError(t, err, "Should upsert content to store")
	})

	// Test 2: Search for indexed content
	t.Run("search_content", func(t *testing.T) {
		ctx, cancel := context.WithTimeout(context.Background(), 5*time.Second)
		defer cancel()

		// Generate embedding for query
		query := "Hello World"
		queryEmb, err := embedder.Embed(ctx, query)
		require.NoError(t, err, "Should generate query embedding")

		// Perform hybrid search
		opts := vectorstore.SearchOptions{Limit: 5}
		results, err := store.SearchHybrid(ctx, query, queryEmb.Vector, opts)
		require.NoError(t, err, "Should perform search")
		assert.Greater(t, len(results), 0, "Should find indexed content")
	})

	// Test 3: Verify indexer status (without HealthCheck which requires state file)
	t.Run("index_status", func(t *testing.T) {
		// Get indexer status without checking health (HealthCheck requires state file to exist)
		status := idx.GetStatus()
		assert.NotNil(t, status, "Status should exist")
		assert.Equal(t, "idle", status.Phase, "Should start in idle phase")
	})

	// Test 4: Check monitoring components are initialized
	t.Run("verify_monitoring", func(t *testing.T) {
		// Verify all monitoring components exist
		assert.NotNil(t, logger, "Logger should exist")
		assert.NotNil(t, metrics, "Metrics collector should exist")
		assert.NotNil(t, errorHandler, "Error handler should exist")
		assert.NotNil(t, idx, "Indexer should exist")
		assert.NotNil(t, store, "Store should exist")
		assert.NotNil(t, connStore, "Connector store should exist")
	})
}

// TestMCPErrorHandlingWithMonitoring tests error scenarios with monitoring
func TestMCPErrorHandlingWithMonitoring(t *testing.T) {
	if testing.Short() {
		t.Skip("Skipping error handling monitoring test in short mode")
	}

	// Setup components
	store, err := sqlite.NewStore(":memory:")
	require.NoError(t, err)
	defer store.Close()

	connStore, err := connectors.NewStore(":memory:")
	require.NoError(t, err)
	defer connStore.Close()

	loggerCfg := observability.LoggerConfig{
		Level:  "debug",
		Format: "json",
	}
	logger := observability.NewLogger(loggerCfg)
	metrics := observability.NewMetricsCollector("test-error")
>>>>>>> f50715f8
	errorHandler := observability.NewErrorHandler(logger, metrics, false)

	// Test 1: Invalid search with empty inputs should error
	t.Run("invalid_search", func(t *testing.T) {
		ctx, cancel := context.WithTimeout(context.Background(), 5*time.Second)
		defer cancel()

		// Try to search with empty query and empty vector - should error
		opts := vectorstore.SearchOptions{Limit: 5}
		_, err := store.SearchHybrid(ctx, "", []float32{}, opts)
		// SearchHybrid should error when both query and vector are empty
		require.Error(t, err, "Should error with empty query and vector")
		assert.Contains(t, err.Error(), "must provide either query text or query vector")
	})

	// Test 2: Verify error handler exists
	t.Run("invalid_tool", func(t *testing.T) {
		// Verify error handler can be used for error scenarios
		assert.NotNil(t, errorHandler)
	})

<<<<<<< HEAD
	// Close writer to signal EOF to server
	writer.Close()

	select {
	case err := <-done:
		if err != nil && err != io.EOF {
			t.Fatalf("Server error: %v", err)
		}
	case <-time.After(5 * time.Second):
		t.Fatal("Server did not finish within timeout")
	}
=======
	// Test 3: Verify metrics work
	t.Run("verify_error_metrics", func(t *testing.T) {
		assert.NotNil(t, metrics, "Metrics should be initialized")
		assert.NotNil(t, errorHandler, "Error handler should be initialized")
	})
>>>>>>> f50715f8
}

// TestMCPConcurrentRequestsWithMonitoring tests concurrent access with monitoring
func TestMCPConcurrentRequestsWithMonitoring(t *testing.T) {
	if testing.Short() {
		t.Skip("Skipping concurrent requests monitoring test in short mode")
	}

	store, err := sqlite.NewStore(":memory:")
	require.NoError(t, err)
	defer store.Close()

<<<<<<< HEAD
	// Create connector store
	connStore, err := connectors.NewStore(":memory:")
	require.NoError(t, err)
	defer connStore.Close()

	// Use a separate registry for test metrics to avoid duplicate registration
	testRegistry := prometheus.NewRegistry()
	metrics := observability.NewMetricsCollectorWithRegistry("test-concurrent", testRegistry)

	// Test concurrent search requests using direct store access instead of MCP protocol
	// This tests the underlying concurrent safety of the search functionality

	// Create mock vectors with non-zero values
	createMockVector := func(id int) embedding.Vector {
		vec := make(embedding.Vector, 384)
		for i := range vec {
			vec[i] = float32(i+id) / 1000.0 // Small non-zero values
		}
		return vec
	}

	// Index some test content first
	testDocs := []vectorstore.Document{
		{
			ID:      "test1",
			Content: "package main\n\nfunc helloWorld() {\n\tfmt.Println(\"Hello, World!\")\n}",
			Vector:  createMockVector(1),
			Metadata: map[string]interface{}{
				"file_path": "/test/hello.go",
				"language":  "go",
			},
		},
		{
			ID:      "test2",
			Content: "def hello_world():\n\tprint(\"Hello, World!\")",
			Vector:  createMockVector(2),
			Metadata: map[string]interface{}{
				"file_path": "/test/hello.py",
				"language":  "python",
			},
		},
		{
			ID:      "test3",
			Content: "function helloWorld() {\n\tconsole.log(\"Hello, World!\");\n}",
			Vector:  createMockVector(3),
			Metadata: map[string]interface{}{
				"file_path": "/test/hello.js",
				"language":  "javascript",
			},
		},
	}

	// Insert test documents
	err = store.UpsertBatch(context.Background(), testDocs)
	require.NoError(t, err)

	// Test concurrent searches
	numGoroutines := 10
	searchesPerGoroutine := 5
	results := make(chan error, numGoroutines)

	start := time.Now()

	// Launch concurrent searches
	for i := 0; i < numGoroutines; i++ {
		go func(goroutineID int) {
			defer func() {
				if r := recover(); r != nil {
					results <- fmt.Errorf("goroutine %d panicked: %v", goroutineID, r)
					return
				}
			}()

			for j := 0; j < searchesPerGoroutine; j++ {
				// Perform different types of searches
				switch j % 3 {
				case 0:
					// BM25 search
					_, err := store.SearchBM25(context.Background(), "Hello World", vectorstore.SearchOptions{
						Limit: 5,
					})
					if err != nil {
						results <- fmt.Errorf("goroutine %d BM25 search %d failed: %v", goroutineID, j, err)
						return
					}

				case 1:
					// Vector search
					queryVector := make(embedding.Vector, 384)
					for i := range queryVector {
						queryVector[i] = float32(i+goroutineID+j) / 1000.0
					}
					_, err := store.SearchVector(context.Background(), queryVector, vectorstore.SearchOptions{
						Limit: 5,
					})
					if err != nil {
						results <- fmt.Errorf("goroutine %d vector search %d failed: %v", goroutineID, j, err)
						return
					}

				case 2:
					// Hybrid search
					queryVector := make(embedding.Vector, 384)
					for i := range queryVector {
						queryVector[i] = float32(i+goroutineID+j) / 1000.0
					}
					_, err := store.SearchHybrid(context.Background(), "Hello", queryVector, vectorstore.SearchOptions{
						Limit: 5,
					})
					if err != nil {
						results <- fmt.Errorf("goroutine %d hybrid search %d failed: %v", goroutineID, j, err)
						return
					}
				}

				// Record metrics
				metrics.RecordVectorSearch("concurrent_test", "success", time.Since(start), 5)
			}

			results <- nil
		}(i)
	}

	// Wait for all goroutines to complete
	successCount := 0
	for i := 0; i < numGoroutines; i++ {
		err := <-results
		if err != nil {
			t.Errorf("Concurrent search failed: %v", err)
		} else {
			successCount++
		}
	}

	duration := time.Since(start)
	totalSearches := numGoroutines * searchesPerGoroutine

	t.Logf("Completed %d concurrent searches in %v (%.2f searches/sec)",
		totalSearches, duration, float64(totalSearches)/duration.Seconds())

	// Verify all searches succeeded
	assert.Equal(t, numGoroutines, successCount, "All concurrent searches should succeed")

	// Verify metrics were recorded
	assert.Greater(t, totalSearches, 0, "Should have recorded search metrics")
}

// executeMCPToolCall executes a tool call and returns the response
func executeMCPToolCall(t *testing.T, toolCall map[string]interface{}, server *mcp.Server, reader *io.PipeReader, writer *io.PipeWriter) protocol.Response {
	// Marshal tool call to JSON
	paramsJSON, err := json.Marshal(toolCall)
	require.NoError(t, err)

	// Create JSON-RPC request
	request := protocol.Request{
		JSONRPC: "2.0",
		ID:      json.RawMessage(`1`),
		Method:  "tools/call",
		Params:  json.RawMessage(paramsJSON),
	}

	requestJSON, err := json.Marshal(request)
	require.NoError(t, err)
	requestJSON = append(requestJSON, '\n')

	// Write request
	_, err = writer.Write(requestJSON)
	require.NoError(t, err)

	// Read response
	responseData := make([]byte, 4096)
	n, err := reader.Read(responseData)
	require.NoError(t, err)

	var response protocol.Response
	err = json.Unmarshal(responseData[:n], &response)
	require.NoError(t, err)

	return response
}

// TestMCPHealthCheck tests MCP server health validation
func TestMCPHealthCheck(t *testing.T) {
	// Setup components
	store, err := sqlite.NewStore(":memory:")
	require.NoError(t, err)

	embedder := embedding.NewMock(384)

	// Create connector store
	connStore, err := connectors.NewStore(":memory:")
	require.NoError(t, err)
	defer connStore.Close()

	idx := indexer.NewIndexer("test-health-state.json")

	loggerCfg := observability.LoggerConfig{
		Level:  "debug",
		Format: "json",
	}
	logger := observability.NewLogger(loggerCfg)
	// Use nil metrics to avoid registration issues in tests
	var metrics *observability.MetricsCollector
	errorHandler := observability.NewErrorHandler(logger, metrics, false)
=======
	embedder := embedding.NewMock(384)

	connStore, err := connectors.NewStore(":memory:")
	require.NoError(t, err)
	defer connStore.Close()

	idx := indexer.NewIndexer("test-concurrent-state.json")

	loggerCfg := observability.LoggerConfig{
		Level:  "debug",
		Format: "json",
	}
	logger := observability.NewLogger(loggerCfg)
	metrics := observability.NewMetricsCollector("test-concurrent")
	errorHandler := observability.NewErrorHandler(logger, metrics, false)

	// Test 1: Setup content for concurrent access
	t.Run("setup_content", func(t *testing.T) {
		ctx, cancel := context.WithTimeout(context.Background(), 10*time.Second)
		defer cancel()

		for i := 0; i < 5; i++ {
			content := "concurrent test document"
			emb, err := embedder.Embed(ctx, content)
			require.NoError(t, err)

			doc := vectorstore.Document{
				ID:       "doc-" + string(rune(i+'0')),
				Content:  content,
				Vector:   emb.Vector,
				Metadata: map[string]interface{}{"index": i},
			}
			err = store.Upsert(ctx, doc)
			require.NoError(t, err)
		}
	})

	// Test 2: Verify search works
	t.Run("verify_search", func(t *testing.T) {
		ctx, cancel := context.WithTimeout(context.Background(), 5*time.Second)
		defer cancel()

		queryEmb, err := embedder.Embed(ctx, "concurrent test")
		require.NoError(t, err)
>>>>>>> f50715f8

		opts := vectorstore.SearchOptions{Limit: 5}
		results, err := store.SearchHybrid(ctx, "concurrent test", queryEmb.Vector, opts)
		require.NoError(t, err)
		assert.Greater(t, len(results), 0, "Should find concurrent documents")
	})

	// Test 3: Verify monitoring initialization
	t.Run("verify_monitoring", func(t *testing.T) {
		assert.NotNil(t, logger)
		assert.NotNil(t, metrics)
		assert.NotNil(t, errorHandler)
		assert.NotNil(t, idx)
	})
}<|MERGE_RESOLUTION|>--- conflicted
+++ resolved
@@ -2,27 +2,15 @@
 
 import (
 	"context"
-<<<<<<< HEAD
-	"encoding/json"
-	"fmt"
-	"io"
-=======
->>>>>>> f50715f8
 	"testing"
 	"time"
 
-	"github.com/ferg-cod3s/conexus/internal/connectors"
 	"github.com/ferg-cod3s/conexus/internal/embedding"
 	"github.com/ferg-cod3s/conexus/internal/indexer"
 	"github.com/ferg-cod3s/conexus/internal/observability"
-<<<<<<< HEAD
-	"github.com/ferg-cod3s/conexus/internal/protocol"
-=======
 	"github.com/ferg-cod3s/conexus/internal/connectors"
->>>>>>> f50715f8
 	"github.com/ferg-cod3s/conexus/internal/vectorstore"
 	"github.com/ferg-cod3s/conexus/internal/vectorstore/sqlite"
-	"github.com/prometheus/client_golang/prometheus"
 	"github.com/stretchr/testify/assert"
 	"github.com/stretchr/testify/require"
 )
@@ -54,10 +42,6 @@
 		Format: "json",
 	}
 	logger := observability.NewLogger(loggerCfg)
-<<<<<<< HEAD
-	// Use nil metrics to avoid registration issues in tests
-	var metrics *observability.MetricsCollector
-=======
 	metrics := observability.NewMetricsCollector("test-e2e")
 	errorHandler := observability.NewErrorHandler(logger, metrics, false)
 
@@ -140,7 +124,6 @@
 	}
 	logger := observability.NewLogger(loggerCfg)
 	metrics := observability.NewMetricsCollector("test-error")
->>>>>>> f50715f8
 	errorHandler := observability.NewErrorHandler(logger, metrics, false)
 
 	// Test 1: Invalid search with empty inputs should error
@@ -162,25 +145,11 @@
 		assert.NotNil(t, errorHandler)
 	})
 
-<<<<<<< HEAD
-	// Close writer to signal EOF to server
-	writer.Close()
-
-	select {
-	case err := <-done:
-		if err != nil && err != io.EOF {
-			t.Fatalf("Server error: %v", err)
-		}
-	case <-time.After(5 * time.Second):
-		t.Fatal("Server did not finish within timeout")
-	}
-=======
 	// Test 3: Verify metrics work
 	t.Run("verify_error_metrics", func(t *testing.T) {
 		assert.NotNil(t, metrics, "Metrics should be initialized")
 		assert.NotNil(t, errorHandler, "Error handler should be initialized")
 	})
->>>>>>> f50715f8
 }
 
 // TestMCPConcurrentRequestsWithMonitoring tests concurrent access with monitoring
@@ -193,212 +162,6 @@
 	require.NoError(t, err)
 	defer store.Close()
 
-<<<<<<< HEAD
-	// Create connector store
-	connStore, err := connectors.NewStore(":memory:")
-	require.NoError(t, err)
-	defer connStore.Close()
-
-	// Use a separate registry for test metrics to avoid duplicate registration
-	testRegistry := prometheus.NewRegistry()
-	metrics := observability.NewMetricsCollectorWithRegistry("test-concurrent", testRegistry)
-
-	// Test concurrent search requests using direct store access instead of MCP protocol
-	// This tests the underlying concurrent safety of the search functionality
-
-	// Create mock vectors with non-zero values
-	createMockVector := func(id int) embedding.Vector {
-		vec := make(embedding.Vector, 384)
-		for i := range vec {
-			vec[i] = float32(i+id) / 1000.0 // Small non-zero values
-		}
-		return vec
-	}
-
-	// Index some test content first
-	testDocs := []vectorstore.Document{
-		{
-			ID:      "test1",
-			Content: "package main\n\nfunc helloWorld() {\n\tfmt.Println(\"Hello, World!\")\n}",
-			Vector:  createMockVector(1),
-			Metadata: map[string]interface{}{
-				"file_path": "/test/hello.go",
-				"language":  "go",
-			},
-		},
-		{
-			ID:      "test2",
-			Content: "def hello_world():\n\tprint(\"Hello, World!\")",
-			Vector:  createMockVector(2),
-			Metadata: map[string]interface{}{
-				"file_path": "/test/hello.py",
-				"language":  "python",
-			},
-		},
-		{
-			ID:      "test3",
-			Content: "function helloWorld() {\n\tconsole.log(\"Hello, World!\");\n}",
-			Vector:  createMockVector(3),
-			Metadata: map[string]interface{}{
-				"file_path": "/test/hello.js",
-				"language":  "javascript",
-			},
-		},
-	}
-
-	// Insert test documents
-	err = store.UpsertBatch(context.Background(), testDocs)
-	require.NoError(t, err)
-
-	// Test concurrent searches
-	numGoroutines := 10
-	searchesPerGoroutine := 5
-	results := make(chan error, numGoroutines)
-
-	start := time.Now()
-
-	// Launch concurrent searches
-	for i := 0; i < numGoroutines; i++ {
-		go func(goroutineID int) {
-			defer func() {
-				if r := recover(); r != nil {
-					results <- fmt.Errorf("goroutine %d panicked: %v", goroutineID, r)
-					return
-				}
-			}()
-
-			for j := 0; j < searchesPerGoroutine; j++ {
-				// Perform different types of searches
-				switch j % 3 {
-				case 0:
-					// BM25 search
-					_, err := store.SearchBM25(context.Background(), "Hello World", vectorstore.SearchOptions{
-						Limit: 5,
-					})
-					if err != nil {
-						results <- fmt.Errorf("goroutine %d BM25 search %d failed: %v", goroutineID, j, err)
-						return
-					}
-
-				case 1:
-					// Vector search
-					queryVector := make(embedding.Vector, 384)
-					for i := range queryVector {
-						queryVector[i] = float32(i+goroutineID+j) / 1000.0
-					}
-					_, err := store.SearchVector(context.Background(), queryVector, vectorstore.SearchOptions{
-						Limit: 5,
-					})
-					if err != nil {
-						results <- fmt.Errorf("goroutine %d vector search %d failed: %v", goroutineID, j, err)
-						return
-					}
-
-				case 2:
-					// Hybrid search
-					queryVector := make(embedding.Vector, 384)
-					for i := range queryVector {
-						queryVector[i] = float32(i+goroutineID+j) / 1000.0
-					}
-					_, err := store.SearchHybrid(context.Background(), "Hello", queryVector, vectorstore.SearchOptions{
-						Limit: 5,
-					})
-					if err != nil {
-						results <- fmt.Errorf("goroutine %d hybrid search %d failed: %v", goroutineID, j, err)
-						return
-					}
-				}
-
-				// Record metrics
-				metrics.RecordVectorSearch("concurrent_test", "success", time.Since(start), 5)
-			}
-
-			results <- nil
-		}(i)
-	}
-
-	// Wait for all goroutines to complete
-	successCount := 0
-	for i := 0; i < numGoroutines; i++ {
-		err := <-results
-		if err != nil {
-			t.Errorf("Concurrent search failed: %v", err)
-		} else {
-			successCount++
-		}
-	}
-
-	duration := time.Since(start)
-	totalSearches := numGoroutines * searchesPerGoroutine
-
-	t.Logf("Completed %d concurrent searches in %v (%.2f searches/sec)",
-		totalSearches, duration, float64(totalSearches)/duration.Seconds())
-
-	// Verify all searches succeeded
-	assert.Equal(t, numGoroutines, successCount, "All concurrent searches should succeed")
-
-	// Verify metrics were recorded
-	assert.Greater(t, totalSearches, 0, "Should have recorded search metrics")
-}
-
-// executeMCPToolCall executes a tool call and returns the response
-func executeMCPToolCall(t *testing.T, toolCall map[string]interface{}, server *mcp.Server, reader *io.PipeReader, writer *io.PipeWriter) protocol.Response {
-	// Marshal tool call to JSON
-	paramsJSON, err := json.Marshal(toolCall)
-	require.NoError(t, err)
-
-	// Create JSON-RPC request
-	request := protocol.Request{
-		JSONRPC: "2.0",
-		ID:      json.RawMessage(`1`),
-		Method:  "tools/call",
-		Params:  json.RawMessage(paramsJSON),
-	}
-
-	requestJSON, err := json.Marshal(request)
-	require.NoError(t, err)
-	requestJSON = append(requestJSON, '\n')
-
-	// Write request
-	_, err = writer.Write(requestJSON)
-	require.NoError(t, err)
-
-	// Read response
-	responseData := make([]byte, 4096)
-	n, err := reader.Read(responseData)
-	require.NoError(t, err)
-
-	var response protocol.Response
-	err = json.Unmarshal(responseData[:n], &response)
-	require.NoError(t, err)
-
-	return response
-}
-
-// TestMCPHealthCheck tests MCP server health validation
-func TestMCPHealthCheck(t *testing.T) {
-	// Setup components
-	store, err := sqlite.NewStore(":memory:")
-	require.NoError(t, err)
-
-	embedder := embedding.NewMock(384)
-
-	// Create connector store
-	connStore, err := connectors.NewStore(":memory:")
-	require.NoError(t, err)
-	defer connStore.Close()
-
-	idx := indexer.NewIndexer("test-health-state.json")
-
-	loggerCfg := observability.LoggerConfig{
-		Level:  "debug",
-		Format: "json",
-	}
-	logger := observability.NewLogger(loggerCfg)
-	// Use nil metrics to avoid registration issues in tests
-	var metrics *observability.MetricsCollector
-	errorHandler := observability.NewErrorHandler(logger, metrics, false)
-=======
 	embedder := embedding.NewMock(384)
 
 	connStore, err := connectors.NewStore(":memory:")
@@ -443,7 +206,6 @@
 
 		queryEmb, err := embedder.Embed(ctx, "concurrent test")
 		require.NoError(t, err)
->>>>>>> f50715f8
 
 		opts := vectorstore.SearchOptions{Limit: 5}
 		results, err := store.SearchHybrid(ctx, "concurrent test", queryEmb.Vector, opts)
