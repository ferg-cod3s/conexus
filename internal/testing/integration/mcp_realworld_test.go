--- conflicted
+++ resolved
@@ -33,32 +33,32 @@
 // indexRealCodebase indexes actual Conexus source files into vector store
 func indexRealCodebase(t *testing.T, ctx context.Context, store vectorstore.VectorStore, embedder embedding.Embedder, dir string) int {
 	indexed := 0
-
+	
 	// Walk directory and index Go files
 	err := filepath.Walk(dir, func(path string, info os.FileInfo, err error) error {
 		if err != nil {
 			return err
 		}
-
+		
 		// Skip non-Go files and test files
 		if info.IsDir() || !strings.HasSuffix(path, ".go") || strings.HasSuffix(path, "_test.go") {
 			return nil
 		}
-
+		
 		// Read file content
 		content, err := os.ReadFile(path)
 		if err != nil {
 			t.Logf("Warning: failed to read %s: %v", path, err)
 			return nil // Skip this file
 		}
-
+		
 		// Create embedding (mock embedder generates deterministic vectors)
 		vec, err := embedder.Embed(ctx, string(content))
 		if err != nil {
 			t.Logf("Warning: failed to embed %s: %v", path, err)
 			return nil
 		}
-
+		
 		// Create document
 		now := time.Now()
 		doc := vectorstore.Document{
@@ -73,17 +73,17 @@
 			CreatedAt: now,
 			UpdatedAt: now,
 		}
-
+		
 		// Upsert to store
 		if err := store.Upsert(ctx, doc); err != nil {
 			t.Logf("Warning: failed to index %s: %v", path, err)
 			return nil
 		}
-
+		
 		indexed++
 		return nil
 	})
-
+	
 	require.NoError(t, err, "Should walk directory")
 	t.Logf("Indexed %d Go files from %s", indexed, dir)
 	return indexed
@@ -94,16 +94,16 @@
 	// Create tool call arguments
 	argsJSON, err := json.Marshal(args)
 	require.NoError(t, err)
-
+	
 	// Create tool call request
 	toolCallReq := map[string]interface{}{
-		"name":      "context.index_control",
+		"name":      toolName,
 		"arguments": json.RawMessage(argsJSON),
 	}
-
+	
 	toolCallJSON, err := json.Marshal(toolCallReq)
 	require.NoError(t, err)
-
+	
 	// Create JSON-RPC request
 	request := protocol.Request{
 		JSONRPC: "2.0",
@@ -111,38 +111,33 @@
 		Method:  "tools/call",
 		Params:  json.RawMessage(toolCallJSON),
 	}
-
+	
 	requestJSON, err := json.Marshal(request)
 	require.NoError(t, err)
 	requestJSON = append(requestJSON, '\n')
-
+	
 	// Setup server
 	store := vectorstore.NewMemoryStore()
 	embedder := embedding.NewMock(384)
 	connStore, err := connectors.NewStore(":memory:")
 	require.NoError(t, err)
 	defer connStore.Close()
-
+	
 	loggerCfg := observability.LoggerConfig{Level: "error"}
 	logger := observability.NewLogger(loggerCfg)
 	metrics := observability.NewMetricsCollector("test-realworld")
 	errorHandler := observability.NewErrorHandler(logger, metrics, false)
-
+	
 	reader := bytes.NewReader(requestJSON)
 	writer := &bytes.Buffer{}
-<<<<<<< HEAD
-	server := mcp.NewServer(reader, writer, store, connStore, embedder, metrics, errorHandler, nil)
-
-=======
 	server := mcp.NewServer(reader, writer, "", store, connStore, embedder, metrics, errorHandler, nil)
 	
->>>>>>> f50715f8
 	// Run server
 	done := make(chan error, 1)
 	go func() {
 		done <- server.Serve()
 	}()
-
+	
 	select {
 	case err := <-done:
 		if err != nil && err != io.EOF {
@@ -151,26 +146,21 @@
 	case <-time.After(5 * time.Second):
 		t.Fatal("Timeout waiting for response")
 	}
-
+	
 	// Parse response
 	responseData := writer.Bytes()
-	t.Logf("Response data: %s", string(responseData))
-	if len(responseData) == 0 {
-		t.Fatal("No response data received")
-	}
 	var response protocol.Response
 	err = json.Unmarshal(responseData, &response)
 	require.NoError(t, err)
-	t.Logf("Response result: %s", string(response.Result))
-
-	var result map[string]interface{}
-	err = json.Unmarshal(response.Result, &result)
-	require.NoError(t, err)
-
+	
 	if response.Error != nil {
 		t.Fatalf("Tool call error: %s", response.Error.Message)
 	}
-
+	
+	var result map[string]interface{}
+	err = json.Unmarshal(response.Result, &result)
+	require.NoError(t, err)
+	
 	return result, &response
 }
 
@@ -178,26 +168,26 @@
 func TestMCPRealWorldDataValidation(t *testing.T) {
 	ctx := context.Background()
 	projectRoot := getProjectRoot(t)
-
+	
 	// Create store with real data
 	store := vectorstore.NewMemoryStore()
 	embedder := embedding.NewMock(384)
-
+	
 	// Index internal/agent directory (small corpus)
 	agentDir := filepath.Join(projectRoot, "internal", "agent")
 	indexed := indexRealCodebase(t, ctx, store, embedder, agentDir)
 	require.Greater(t, indexed, 0, "Should index some files")
-
+	
 	// Setup MCP server
 	connStore, err := connectors.NewStore(":memory:")
 	require.NoError(t, err)
 	defer connStore.Close()
-
+	
 	loggerCfg := observability.LoggerConfig{Level: "error"}
 	logger := observability.NewLogger(loggerCfg)
 	metrics := observability.NewMetricsCollector("test-realworld-validation")
 	errorHandler := observability.NewErrorHandler(logger, metrics, false)
-
+	
 	// Test 1: context.search with real indexed data
 	t.Run("search_with_real_data", func(t *testing.T) {
 		// Create search request
@@ -206,40 +196,35 @@
 			"top_k": 5,
 		})
 		require.NoError(t, err)
-
+		
 		toolCallReq := map[string]interface{}{
 			"name":      "context.search",
 			"arguments": json.RawMessage(argsJSON),
 		}
-
+		
 		toolCallJSON, err := json.Marshal(toolCallReq)
 		require.NoError(t, err)
-
+		
 		request := protocol.Request{
 			JSONRPC: "2.0",
 			ID:      json.RawMessage(`1`),
 			Method:  "tools/call",
 			Params:  json.RawMessage(toolCallJSON),
 		}
-
+		
 		requestJSON, err := json.Marshal(request)
 		require.NoError(t, err)
 		requestJSON = append(requestJSON, '\n')
-
+		
 		reader := bytes.NewReader(requestJSON)
 		writer := &bytes.Buffer{}
-<<<<<<< HEAD
-		server := mcp.NewServer(reader, writer, store, connStore, embedder, metrics, errorHandler, nil)
-
-=======
 		server := mcp.NewServer(reader, writer, "", store, connStore, embedder, metrics, errorHandler, nil)
 		
->>>>>>> f50715f8
 		done := make(chan error, 1)
 		go func() {
 			done <- server.Serve()
 		}()
-
+		
 		select {
 		case err := <-done:
 			if err != nil && err != io.EOF {
@@ -248,28 +233,28 @@
 		case <-time.After(5 * time.Second):
 			t.Fatal("Timeout")
 		}
-
+		
 		// Parse response
 		responseData := writer.Bytes()
 		var response protocol.Response
 		err = json.Unmarshal(responseData, &response)
 		require.NoError(t, err)
-
+		
 		assert.Nil(t, response.Error, "Should not have error")
 		assert.NotNil(t, response.Result, "Should have result")
-
+		
 		var result map[string]interface{}
 		err = json.Unmarshal(response.Result, &result)
 		require.NoError(t, err)
-
+		
 		// Verify result structure
 		assert.Contains(t, result, "results")
 		results := result["results"].([]interface{})
-
+		
 		// With real indexed data, we should find results
 		if len(results) > 0 {
 			t.Logf("✓ Found %d results for 'Execute method'", len(results))
-
+			
 			// Verify first result has expected fields
 			firstResult := results[0].(map[string]interface{})
 			assert.Contains(t, firstResult, "content")
@@ -279,53 +264,47 @@
 			t.Log("⚠ No results found (embeddings may not match)")
 		}
 	})
-
+	
 	// Test 2: context.index_control status
 	t.Run("index_status_with_real_data", func(t *testing.T) {
 		argsJSON, err := json.Marshal(map[string]interface{}{
 			"action": "status",
 		})
 		require.NoError(t, err)
-
+		
 		toolCallReq := map[string]interface{}{
 			"name":      "context.index_control",
 			"arguments": json.RawMessage(argsJSON),
 		}
-
+		
 		toolCallJSON, err := json.Marshal(toolCallReq)
 		require.NoError(t, err)
-
+		
 		request := protocol.Request{
 			JSONRPC: "2.0",
 			ID:      json.RawMessage(`1`),
 			Method:  "tools/call",
 			Params:  json.RawMessage(toolCallJSON),
 		}
-
+		
 		requestJSON, err := json.Marshal(request)
 		require.NoError(t, err)
 		requestJSON = append(requestJSON, '\n')
-
+		
 		reader := bytes.NewReader(requestJSON)
 		writer := &bytes.Buffer{}
-
+		
 		// Create indexer for status testing
 		tempDir := t.TempDir()
 		idx := indexer.NewIndexer(filepath.Join(tempDir, "test-state.json"))
-<<<<<<< HEAD
-
-		server := mcp.NewServer(reader, writer, store, connStore, embedder, metrics, errorHandler, idx)
-
-=======
 		
 		server := mcp.NewServer(reader, writer, "", store, connStore, embedder, metrics, errorHandler, idx)
 		
->>>>>>> f50715f8
 		done := make(chan error, 1)
 		go func() {
 			done <- server.Serve()
 		}()
-
+		
 		select {
 		case err := <-done:
 			if err != nil && err != io.EOF {
@@ -334,71 +313,66 @@
 		case <-time.After(5 * time.Second):
 			t.Fatal("Timeout")
 		}
-
+		
 		responseData := writer.Bytes()
 		var response protocol.Response
 		err = json.Unmarshal(responseData, &response)
 		require.NoError(t, err)
-
+		
 		var result map[string]interface{}
 		err = json.Unmarshal(response.Result, &result)
 		require.NoError(t, err)
-
+		
 		// Verify status
 		assert.Contains(t, result, "status")
 		assert.Equal(t, "ok", result["status"])
-
+		
 		// Should show document count
 		assert.Contains(t, result, "message")
 		message := result["message"].(string)
 		assert.Contains(t, message, "documents")
-
+		
 		t.Logf("✓ Index status: %s", message)
 	})
-
+	
 	// Test 3: context.get_related_info with real file
 	t.Run("get_related_info_real_file", func(t *testing.T) {
 		// Use actual analyzer.go file
 		analyzerPath := filepath.Join(projectRoot, "internal", "agent", "analyzer", "analyzer.go")
-
+		
 		argsJSON, err := json.Marshal(map[string]interface{}{
 			"file_path": analyzerPath,
 		})
 		require.NoError(t, err)
-
+		
 		toolCallReq := map[string]interface{}{
 			"name":      "context.get_related_info",
 			"arguments": json.RawMessage(argsJSON),
 		}
-
+		
 		toolCallJSON, err := json.Marshal(toolCallReq)
 		require.NoError(t, err)
-
+		
 		request := protocol.Request{
 			JSONRPC: "2.0",
 			ID:      json.RawMessage(`1`),
 			Method:  "tools/call",
 			Params:  json.RawMessage(toolCallJSON),
 		}
-
+		
 		requestJSON, err := json.Marshal(request)
 		require.NoError(t, err)
 		requestJSON = append(requestJSON, '\n')
-
+		
 		reader := bytes.NewReader(requestJSON)
 		writer := &bytes.Buffer{}
-<<<<<<< HEAD
-		server := mcp.NewServer(reader, writer, store, connStore, embedder, metrics, errorHandler, nil)
-
-=======
 		server := mcp.NewServer(reader, writer, "", store, connStore, embedder, metrics, errorHandler, nil)
 		
->>>>>>> f50715f8
 		done := make(chan error, 1)
 		go func() {
 			done <- server.Serve()
 		}()
-
+		
 		select {
 		case err := <-done:
 			if err != nil && err != io.EOF {
@@ -407,21 +381,21 @@
 		case <-time.After(5 * time.Second):
 			t.Fatal("Timeout")
 		}
-
+		
 		responseData := writer.Bytes()
 		var response protocol.Response
 		err = json.Unmarshal(responseData, &response)
 		require.NoError(t, err)
-
+		
 		var result map[string]interface{}
 		err = json.Unmarshal(response.Result, &result)
 		require.NoError(t, err)
-
+		
 		// Verify structure
 		assert.Contains(t, result, "summary")
 		summary := result["summary"].(string)
 		assert.NotEmpty(t, summary)
-
+		
 		t.Logf("✓ Got related info for analyzer.go: %s", summary[:min(50, len(summary))])
 	})
 }
@@ -429,7 +403,7 @@
 // TestMCPMultiStepWorkflow tests chaining MCP tools together
 func TestMCPMultiStepWorkflow(t *testing.T) {
 	t.Skip("Multi-step workflow requires more complex test orchestration")
-
+	
 	// This would test:
 	// 1. Search for relevant files
 	// 2. Use search results to call get_related_info
@@ -440,19 +414,19 @@
 func TestMCPEdgeCases(t *testing.T) {
 	ctx := context.Background()
 	projectRoot := getProjectRoot(t)
-
+	
 	store := vectorstore.NewMemoryStore()
 	embedder := embedding.NewMock(384)
-
+	
 	connStore, err := connectors.NewStore(":memory:")
 	require.NoError(t, err)
 	defer connStore.Close()
-
+	
 	loggerCfg := observability.LoggerConfig{Level: "error"}
 	logger := observability.NewLogger(loggerCfg)
 	metrics := observability.NewMetricsCollector("test-edge-cases")
 	errorHandler := observability.NewErrorHandler(logger, metrics, false)
-
+	
 	// Test 1: Empty index search
 	t.Run("search_empty_index", func(t *testing.T) {
 		// Don't index anything - search empty store
@@ -461,40 +435,35 @@
 			"top_k": 5,
 		})
 		require.NoError(t, err)
-
+		
 		toolCallReq := map[string]interface{}{
 			"name":      "context.search",
 			"arguments": json.RawMessage(argsJSON),
 		}
-
+		
 		toolCallJSON, err := json.Marshal(toolCallReq)
 		require.NoError(t, err)
-
+		
 		request := protocol.Request{
 			JSONRPC: "2.0",
 			ID:      json.RawMessage(`1`),
 			Method:  "tools/call",
 			Params:  json.RawMessage(toolCallJSON),
 		}
-
+		
 		requestJSON, err := json.Marshal(request)
 		require.NoError(t, err)
 		requestJSON = append(requestJSON, '\n')
-
+		
 		reader := bytes.NewReader(requestJSON)
 		writer := &bytes.Buffer{}
-<<<<<<< HEAD
-		server := mcp.NewServer(reader, writer, store, connStore, embedder, metrics, errorHandler, nil)
-
-=======
 		server := mcp.NewServer(reader, writer, "", store, connStore, embedder, metrics, errorHandler, nil)
 		
->>>>>>> f50715f8
 		done := make(chan error, 1)
 		go func() {
 			done <- server.Serve()
 		}()
-
+		
 		select {
 		case err := <-done:
 			if err != nil && err != io.EOF {
@@ -503,65 +472,60 @@
 		case <-time.After(5 * time.Second):
 			t.Fatal("Timeout")
 		}
-
+		
 		responseData := writer.Bytes()
 		var response protocol.Response
 		err = json.Unmarshal(responseData, &response)
 		require.NoError(t, err)
-
+		
 		// Should not error on empty results
 		assert.Nil(t, response.Error)
-
+		
 		var result map[string]interface{}
 		err = json.Unmarshal(response.Result, &result)
 		require.NoError(t, err)
-
+		
 		results := result["results"].([]interface{})
 		assert.Empty(t, results, "Empty index should return 0 results")
-
+		
 		t.Log("✓ Empty index handled gracefully")
 	})
-
+	
 	// Test 2: Non-existent file path
 	t.Run("get_related_info_nonexistent_file", func(t *testing.T) {
 		argsJSON, err := json.Marshal(map[string]interface{}{
 			"file_path": "/nonexistent/file.go",
 		})
 		require.NoError(t, err)
-
+		
 		toolCallReq := map[string]interface{}{
 			"name":      "context.get_related_info",
 			"arguments": json.RawMessage(argsJSON),
 		}
-
+		
 		toolCallJSON, err := json.Marshal(toolCallReq)
 		require.NoError(t, err)
-
+		
 		request := protocol.Request{
 			JSONRPC: "2.0",
 			ID:      json.RawMessage(`1`),
 			Method:  "tools/call",
 			Params:  json.RawMessage(toolCallJSON),
 		}
-
+		
 		requestJSON, err := json.Marshal(request)
 		require.NoError(t, err)
 		requestJSON = append(requestJSON, '\n')
-
+		
 		reader := bytes.NewReader(requestJSON)
 		writer := &bytes.Buffer{}
-<<<<<<< HEAD
-		server := mcp.NewServer(reader, writer, store, connStore, embedder, metrics, errorHandler, nil)
-
-=======
 		server := mcp.NewServer(reader, writer, "", store, connStore, embedder, metrics, errorHandler, nil)
 		
->>>>>>> f50715f8
 		done := make(chan error, 1)
 		go func() {
 			done <- server.Serve()
 		}()
-
+		
 		select {
 		case err := <-done:
 			if err != nil && err != io.EOF {
@@ -570,12 +534,12 @@
 		case <-time.After(5 * time.Second):
 			t.Fatal("Timeout")
 		}
-
+		
 		responseData := writer.Bytes()
 		var response protocol.Response
 		err = json.Unmarshal(responseData, &response)
 		require.NoError(t, err)
-
+		
 		// Either error or empty result acceptable
 		if response.Error == nil {
 			var result map[string]interface{}
@@ -586,53 +550,48 @@
 			t.Logf("✓ Non-existent file returned error: %s", response.Error.Message)
 		}
 	})
-
+	
 	// Test 3: Large result set
 	t.Run("search_large_results", func(t *testing.T) {
 		// Index multiple files
 		vectorstoreDir := filepath.Join(projectRoot, "internal", "vectorstore")
 		indexed := indexRealCodebase(t, ctx, store, embedder, vectorstoreDir)
 		require.GreaterOrEqual(t, indexed, 5, "Need at least 5 files for this test")
-
+		
 		argsJSON, err := json.Marshal(map[string]interface{}{
 			"query": "agent",
 			"top_k": 100, // Request many results
 		})
 		require.NoError(t, err)
-
+		
 		toolCallReq := map[string]interface{}{
 			"name":      "context.search",
 			"arguments": json.RawMessage(argsJSON),
 		}
-
+		
 		toolCallJSON, err := json.Marshal(toolCallReq)
 		require.NoError(t, err)
-
+		
 		request := protocol.Request{
 			JSONRPC: "2.0",
 			ID:      json.RawMessage(`1`),
 			Method:  "tools/call",
 			Params:  json.RawMessage(toolCallJSON),
 		}
-
+		
 		requestJSON, err := json.Marshal(request)
 		require.NoError(t, err)
 		requestJSON = append(requestJSON, '\n')
-
+		
 		reader := bytes.NewReader(requestJSON)
 		writer := &bytes.Buffer{}
-<<<<<<< HEAD
-		server := mcp.NewServer(reader, writer, store, connStore, embedder, metrics, errorHandler, nil)
-
-=======
 		server := mcp.NewServer(reader, writer, "", store, connStore, embedder, metrics, errorHandler, nil)
 		
->>>>>>> f50715f8
 		done := make(chan error, 1)
 		go func() {
 			done <- server.Serve()
 		}()
-
+		
 		select {
 		case err := <-done:
 			if err != nil && err != io.EOF {
@@ -641,19 +600,19 @@
 		case <-time.After(5 * time.Second):
 			t.Fatal("Timeout")
 		}
-
+		
 		responseData := writer.Bytes()
 		var response protocol.Response
 		err = json.Unmarshal(responseData, &response)
 		require.NoError(t, err)
-
+		
 		var result map[string]interface{}
 		err = json.Unmarshal(response.Result, &result)
 		require.NoError(t, err)
-
+		
 		results := result["results"].([]interface{})
 		t.Logf("✓ Large query returned %d results", len(results))
-
+		
 		// Verify reasonable limits applied
 		assert.LessOrEqual(t, len(results), indexed, "Results should not exceed indexed docs")
 	})
