package mcp

import (
	"context"
	"encoding/json"
	"fmt"
	"io"
	"path/filepath"
	"strconv"
	"strings"
	"time"

	"github.com/ferg-cod3s/conexus/internal/connectors"
	"github.com/ferg-cod3s/conexus/internal/embedding"
	"github.com/ferg-cod3s/conexus/internal/indexer"
	"github.com/ferg-cod3s/conexus/internal/observability"
	"github.com/ferg-cod3s/conexus/internal/protocol"
	"github.com/ferg-cod3s/conexus/internal/search"
	"github.com/ferg-cod3s/conexus/internal/vectorstore"
)

// Server implements the MCP protocol server
type Server struct {
<<<<<<< HEAD
	vectorStore      vectorstore.VectorStore
	connectorStore   connectors.ConnectorStore
	connectorManager *connectors.ConnectorManager
	embedder         embedding.Embedder
	searchCache      *search.SearchCache
	metrics          *observability.MetricsCollector
	errorHandler     *observability.ErrorHandler
	jsonrpcSrv       *protocol.Server
	indexer          indexer.IndexController
=======
	vectorStore    vectorstore.VectorStore
	rootPath       string
	connectorStore connectors.ConnectorStore
	embedder       embedding.Embedder
	searchCache    *search.SearchCache
	metrics        *observability.MetricsCollector
	errorHandler   *observability.ErrorHandler
	jsonrpcSrv     *protocol.Server
	indexer        indexer.IndexController
>>>>>>> f50715f8
}

// NewServer creates a new MCP server
func NewServer(
	reader io.Reader,
	writer io.Writer,
	rootPath string,
	vectorStore vectorstore.VectorStore,
	connectorStore connectors.ConnectorStore,
	embedder embedding.Embedder,
	metrics *observability.MetricsCollector,
	errorHandler *observability.ErrorHandler,
	indexer indexer.IndexController,
) *Server {
	// Initialize search cache (max 100 entries, 5 minute TTL)
	searchCache := search.NewSearchCache(100, 5*time.Minute)

	connectorManager := connectors.NewConnectorManager(connectorStore)

	s := &Server{
<<<<<<< HEAD
		vectorStore:      vectorStore,
		connectorStore:   connectorStore,
		connectorManager: connectorManager,
		embedder:         embedder,
		searchCache:      searchCache,
		metrics:          metrics,
		errorHandler:     errorHandler,
		indexer:          indexer,
=======
		vectorStore:    vectorStore,
		rootPath:       rootPath,
		connectorStore: connectorStore,
		embedder:       embedder,
		searchCache:    searchCache,
		metrics:        metrics,
		errorHandler:   errorHandler,
		indexer:        indexer,
>>>>>>> f50715f8
	}

	// Create JSON-RPC server with this server as handler
	s.jsonrpcSrv = protocol.NewServer(reader, writer, s)

	return s
}

// Handle implements protocol.Handler interface
func (s *Server) Handle(method string, params json.RawMessage) (interface{}, error) {
	ctx := context.Background()

	// Add method context for tracing and logging
	ctx = observability.WithRequestContext(ctx, fmt.Sprintf("mcp_%s_%d", method, time.Now().UnixNano()))

	switch method {
	case "initialize":
		return s.handleInitialize(ctx, params)
	case "tools/list":
		return s.handleToolsList(ctx)
	case "tools/call":
		return s.handleToolsCall(ctx, params)
	case "resources/list":
		return s.handleResourcesList(ctx, params)
	case "resources/read":
		return s.handleResourcesRead(ctx, params)
	default:
		errorCtx := observability.ExtractErrorContext(ctx, method)
		errorCtx.ErrorType = "method_not_found"
		errorCtx.ErrorCode = protocol.MethodNotFound

		if s.errorHandler != nil {
			s.errorHandler.HandleError(ctx, fmt.Errorf("method not found: %s", method), errorCtx)
		}

		return nil, &protocol.Error{
			Code:    protocol.MethodNotFound,
			Message: fmt.Sprintf("method not found: %s", method),
		}
	}
}

// Serve starts the MCP server
func (s *Server) Serve() error {
	return s.jsonrpcSrv.Serve()
}

// Close releases resources
func (s *Server) Close() error {
	if s.vectorStore != nil {
		return s.vectorStore.Close()
	}
	return nil
}

// InitializeRequest represents an initialize request
type InitializeRequest struct {
	ProtocolVersion string                 `json:"protocolVersion"`
	Capabilities    map[string]interface{} `json:"capabilities"`
	ClientInfo      map[string]interface{} `json:"clientInfo"`
}

// handleInitialize handles MCP protocol initialization
func (s *Server) handleInitialize(ctx context.Context, params json.RawMessage) (interface{}, error) {
	var req InitializeRequest
	if len(params) > 0 {
		if err := json.Unmarshal(params, &req); err != nil {
			return nil, &protocol.Error{
				Code:    protocol.InvalidParams,
				Message: fmt.Sprintf("invalid parameters: %v", err),
			}
		}
	}

	return map[string]interface{}{
		"protocolVersion": "2025-06-18",
		"capabilities": map[string]interface{}{
			"tools": map[string]interface{}{},
			"resources": map[string]interface{}{
				"subscribe":   false,
				"listChanged": true,
			},
		},
		"serverInfo": map[string]interface{}{
			"name":    "conexus",
			"version": "0.1.2-alpha",
		},
	}, nil
}

// handleToolsList returns the list of available tools
func (s *Server) handleToolsList(ctx context.Context) (interface{}, error) {
	return map[string]interface{}{
		"tools": GetToolDefinitions(),
	}, nil
}

// ToolCallRequest represents a tool call request
type ToolCallRequest struct {
	Name      string          `json:"name"`
	Arguments json.RawMessage `json:"arguments"`
}

// handleToolsCall executes a tool call
func (s *Server) handleToolsCall(ctx context.Context, params json.RawMessage) (interface{}, error) {
	var req ToolCallRequest
	if err := json.Unmarshal(params, &req); err != nil {
		errorCtx := observability.ExtractErrorContext(ctx, "tools/call")
		errorCtx.ErrorType = "invalid_params"
		errorCtx.ErrorCode = protocol.InvalidParams
		errorCtx.Params = params

		if s.errorHandler != nil {
			s.errorHandler.HandleError(ctx, err, errorCtx)
		}

		return nil, &protocol.Error{
			Code:    protocol.InvalidParams,
			Message: fmt.Sprintf("invalid parameters: %v", err),
		}
	}

	// Add tool context for tracing and logging
	ctx = observability.WithToolContext(ctx, req.Name, "1.0.0")

	switch req.Name {
	case ToolContextSearch:
		return s.handleContextSearch(ctx, req.Arguments)
	case ToolContextGetRelatedInfo:
		return s.handleGetRelatedInfo(ctx, req.Arguments)
	case ToolContextIndexControl:
		return s.handleIndexControl(ctx, req.Arguments)
	case ToolContextConnectorManagement:
		return s.handleConnectorManagement(ctx, req.Arguments)
	case ToolContextExplain:
		return s.handleContextExplain(ctx, req.Arguments)
	case ToolContextGrep:
		return s.handleContextGrep(ctx, req.Arguments)
	case ToolGitHubSyncStatus:
		return s.handleGitHubSyncStatus(ctx, req.Arguments)
	case ToolGitHubSyncTrigger:
		return s.handleGitHubSyncTrigger(ctx, req.Arguments)
	default:
		errorCtx := observability.ExtractErrorContext(ctx, "tools/call")
		errorCtx.ErrorType = "tool_not_found"
		errorCtx.ErrorCode = protocol.MethodNotFound
		errorCtx.ToolName = req.Name

		if s.errorHandler != nil {
			s.errorHandler.HandleError(ctx, fmt.Errorf("unknown tool: %s", req.Name), errorCtx)
		}

		return nil, &protocol.Error{
			Code:    protocol.MethodNotFound,
			Message: fmt.Sprintf("unknown tool: %s", req.Name),
		}
	}
}

// ResourcesListRequest represents a resources/list request
type ResourcesListRequest struct {
	URI    string `json:"uri,omitempty"`
	Cursor string `json:"cursor,omitempty"`
}

// handleResourcesList returns available resources
func (s *Server) handleResourcesList(ctx context.Context, params json.RawMessage) (interface{}, error) {
	var req ResourcesListRequest
	if len(params) > 0 {
		if err := json.Unmarshal(params, &req); err != nil {
			return nil, &protocol.Error{
				Code:    protocol.InvalidParams,
				Message: fmt.Sprintf("invalid parameters: %v", err),
			}
		}
	}

	// If URI is specified, validate it
	if req.URI != "" {
		if !strings.HasPrefix(req.URI, fmt.Sprintf("%s://", ResourceScheme)) {
			return nil, &protocol.Error{
				Code:    protocol.InvalidParams,
				Message: "invalid URI scheme",
			}
		}
		// For now, we only support listing all files, not subdirectories
		if req.URI != fmt.Sprintf("%s://%s/", ResourceScheme, ResourceFiles) {
			return map[string]interface{}{
				"resources": []ResourceDefinition{},
			}, nil
		}
	}

	// Get all indexed files from vectorstore
	files, err := s.vectorStore.ListIndexedFiles(ctx)
	if err != nil {
		errorCtx := observability.ExtractErrorContext(ctx, "resources/list")
		errorCtx.ErrorType = "vectorstore_error"
		errorCtx.ErrorCode = protocol.InternalError

		if s.errorHandler != nil {
			s.errorHandler.HandleError(ctx, err, errorCtx)
		}

		return nil, &protocol.Error{
			Code:    protocol.InternalError,
			Message: fmt.Sprintf("failed to list indexed files: %v", err),
		}
	}

	// Convert to resource definitions
	resources := make([]ResourceDefinition, 0, len(files)+1)

	// Add the root directory resource
	resources = append(resources, ResourceDefinition{
		URI:         fmt.Sprintf("%s://%s/", ResourceScheme, ResourceFiles),
		Name:        "Indexed Files",
		Description: "Browse indexed project files",
		MimeType:    "application/x-directory",
	})

	// Add individual file resources with pagination
	const pageSize = 50
	startIdx := 0

	// Handle cursor for pagination
	if req.Cursor != "" {
		// Simple cursor implementation: cursor is the index as string
		if cursorIdx, err := strconv.Atoi(req.Cursor); err == nil && cursorIdx >= 0 {
			startIdx = cursorIdx
		}
	}

	// Add individual file resources (paginated)
	endIdx := startIdx + pageSize
	if endIdx > len(files) {
		endIdx = len(files)
	}

	for i := startIdx; i < endIdx; i++ {
		filePath := files[i]

		// Validate path for security
		if err := s.validateFilePath(filePath); err != nil {
			continue // Skip invalid paths
		}

		// Determine MIME type based on file extension
		mimeType := s.getMimeType(filePath)

		resources = append(resources, ResourceDefinition{
			URI:         fmt.Sprintf("%s://file/%s", ResourceScheme, filePath),
			Name:        filepath.Base(filePath),
			Description: fmt.Sprintf("Indexed file: %s", filePath),
			MimeType:    mimeType,
		})
	}

	response := map[string]interface{}{
		"resources": resources,
	}

	// Add next cursor if there are more results
	if endIdx < len(files) {
		response["nextCursor"] = strconv.Itoa(endIdx)
	}

	return response, nil
}

// ResourcesReadRequest represents a resources/read request
type ResourcesReadRequest struct {
	URI string `json:"uri"`
}

// handleResourcesRead returns resource content
func (s *Server) handleResourcesRead(ctx context.Context, params json.RawMessage) (interface{}, error) {
	var req ResourcesReadRequest
	if err := json.Unmarshal(params, &req); err != nil {
		return nil, &protocol.Error{
			Code:    protocol.InvalidParams,
			Message: fmt.Sprintf("invalid parameters: %v", err),
		}
	}

	// Validate URI format
	if !strings.HasPrefix(req.URI, fmt.Sprintf("%s://file/", ResourceScheme)) {
		return nil, &protocol.Error{
			Code:    protocol.InvalidParams,
			Message: "invalid URI format, expected engine://file/{path}",
		}
	}

	// Extract file path from URI
	filePath := strings.TrimPrefix(req.URI, fmt.Sprintf("%s://file/", ResourceScheme))

	// Validate path for security
	if err := s.validateFilePath(filePath); err != nil {
		return nil, &protocol.Error{
			Code:    protocol.InvalidParams,
			Message: fmt.Sprintf("invalid file path: %v", err),
		}
	}

	// Get all chunks for this file
	chunks, err := s.vectorStore.GetFileChunks(ctx, filePath)
	if err != nil {
		errorCtx := observability.ExtractErrorContext(ctx, "resources/read")
		errorCtx.ErrorType = "vectorstore_error"
		errorCtx.ErrorCode = protocol.InternalError

		if s.errorHandler != nil {
			s.errorHandler.HandleError(ctx, err, errorCtx)
		}

		return nil, &protocol.Error{
			Code:    protocol.InternalError,
			Message: fmt.Sprintf("failed to get file chunks: %v", err),
		}
	}

	if len(chunks) == 0 {
		return nil, &protocol.Error{
			Code:    protocol.InvalidRequest,
			Message: "file not found or not indexed",
		}
	}

	// Determine MIME type
	mimeType := s.getMimeType(filePath)

	// For single chunk files, return the content directly
	if len(chunks) == 1 {
		return map[string]interface{}{
			"contents": []map[string]interface{}{
				{
					"uri":      req.URI,
					"mimeType": mimeType,
					"text":     chunks[0].Content,
				},
			},
		}, nil
	}

	// For multi-chunk files, return each chunk with line ranges
	contents := make([]map[string]interface{}, 0, len(chunks))
	for _, chunk := range chunks {
		metadata := chunk.Metadata
		startLine, _ := metadata["start_line"].(float64)
		endLine, _ := metadata["end_line"].(float64)

		content := map[string]interface{}{
			"uri":      req.URI,
			"mimeType": mimeType,
			"text":     chunk.Content,
		}

		// Add line range information for multi-chunk files
		if startLine > 0 && endLine > 0 {
			content["startLineNumber"] = int(startLine)
			content["endLineNumber"] = int(endLine)
		}

		contents = append(contents, content)
	}

	return map[string]interface{}{
		"contents": contents,
	}, nil
}

// validateFilePath validates that a file path is safe and doesn't contain traversal attempts
func (s *Server) validateFilePath(filePath string) error {
	// Check for empty path
	if filePath == "" {
		return fmt.Errorf("empty file path")
	}

	// Check for path traversal attempts
	if strings.Contains(filePath, "..") {
		return fmt.Errorf("path traversal detected")
	}

	// Check for absolute paths
	if filepath.IsAbs(filePath) {
		return fmt.Errorf("absolute paths not allowed")
	}

	// Additional validation can be added here as needed
	return nil
}

// getMimeType determines the MIME type based on file extension
func (s *Server) getMimeType(filePath string) string {
	ext := strings.ToLower(filepath.Ext(filePath))
	switch ext {
	case ".go":
		return "text/x-go"
	case ".js", ".jsx":
		return "application/javascript"
	case ".ts", ".tsx":
		return "application/typescript"
	case ".py":
		return "text/x-python"
	case ".rs":
		return "text/x-rust"
	case ".java":
		return "text/x-java"
	case ".cpp", ".cc", ".cxx", ".c++":
		return "text/x-c++"
	case ".c":
		return "text/x-c"
	case ".md":
		return "text/markdown"
	case ".txt":
		return "text/plain"
	case ".json":
		return "application/json"
	case ".yaml", ".yml":
		return "application/yaml"
	case ".xml":
		return "application/xml"
	case ".html":
		return "text/html"
	case ".css":
		return "text/css"
	case ".png", ".jpg", ".jpeg", ".gif", ".bmp", ".webp":
		return "image/png" // Using png as representative for images
	case ".pdf":
		return "application/pdf"
	default:
		return "application/octet-stream"
	}
}<|MERGE_RESOLUTION|>--- conflicted
+++ resolved
@@ -21,17 +21,6 @@
 
 // Server implements the MCP protocol server
 type Server struct {
-<<<<<<< HEAD
-	vectorStore      vectorstore.VectorStore
-	connectorStore   connectors.ConnectorStore
-	connectorManager *connectors.ConnectorManager
-	embedder         embedding.Embedder
-	searchCache      *search.SearchCache
-	metrics          *observability.MetricsCollector
-	errorHandler     *observability.ErrorHandler
-	jsonrpcSrv       *protocol.Server
-	indexer          indexer.IndexController
-=======
 	vectorStore    vectorstore.VectorStore
 	rootPath       string
 	connectorStore connectors.ConnectorStore
@@ -41,7 +30,6 @@
 	errorHandler   *observability.ErrorHandler
 	jsonrpcSrv     *protocol.Server
 	indexer        indexer.IndexController
->>>>>>> f50715f8
 }
 
 // NewServer creates a new MCP server
@@ -59,19 +47,7 @@
 	// Initialize search cache (max 100 entries, 5 minute TTL)
 	searchCache := search.NewSearchCache(100, 5*time.Minute)
 
-	connectorManager := connectors.NewConnectorManager(connectorStore)
-
 	s := &Server{
-<<<<<<< HEAD
-		vectorStore:      vectorStore,
-		connectorStore:   connectorStore,
-		connectorManager: connectorManager,
-		embedder:         embedder,
-		searchCache:      searchCache,
-		metrics:          metrics,
-		errorHandler:     errorHandler,
-		indexer:          indexer,
-=======
 		vectorStore:    vectorStore,
 		rootPath:       rootPath,
 		connectorStore: connectorStore,
@@ -80,7 +56,6 @@
 		metrics:        metrics,
 		errorHandler:   errorHandler,
 		indexer:        indexer,
->>>>>>> f50715f8
 	}
 
 	// Create JSON-RPC server with this server as handler
@@ -97,8 +72,6 @@
 	ctx = observability.WithRequestContext(ctx, fmt.Sprintf("mcp_%s_%d", method, time.Now().UnixNano()))
 
 	switch method {
-	case "initialize":
-		return s.handleInitialize(ctx, params)
 	case "tools/list":
 		return s.handleToolsList(ctx)
 	case "tools/call":
@@ -136,41 +109,6 @@
 	return nil
 }
 
-// InitializeRequest represents an initialize request
-type InitializeRequest struct {
-	ProtocolVersion string                 `json:"protocolVersion"`
-	Capabilities    map[string]interface{} `json:"capabilities"`
-	ClientInfo      map[string]interface{} `json:"clientInfo"`
-}
-
-// handleInitialize handles MCP protocol initialization
-func (s *Server) handleInitialize(ctx context.Context, params json.RawMessage) (interface{}, error) {
-	var req InitializeRequest
-	if len(params) > 0 {
-		if err := json.Unmarshal(params, &req); err != nil {
-			return nil, &protocol.Error{
-				Code:    protocol.InvalidParams,
-				Message: fmt.Sprintf("invalid parameters: %v", err),
-			}
-		}
-	}
-
-	return map[string]interface{}{
-		"protocolVersion": "2025-06-18",
-		"capabilities": map[string]interface{}{
-			"tools": map[string]interface{}{},
-			"resources": map[string]interface{}{
-				"subscribe":   false,
-				"listChanged": true,
-			},
-		},
-		"serverInfo": map[string]interface{}{
-			"name":    "conexus",
-			"version": "0.1.2-alpha",
-		},
-	}, nil
-}
-
 // handleToolsList returns the list of available tools
 func (s *Server) handleToolsList(ctx context.Context) (interface{}, error) {
 	return map[string]interface{}{
@@ -215,14 +153,6 @@
 		return s.handleIndexControl(ctx, req.Arguments)
 	case ToolContextConnectorManagement:
 		return s.handleConnectorManagement(ctx, req.Arguments)
-	case ToolContextExplain:
-		return s.handleContextExplain(ctx, req.Arguments)
-	case ToolContextGrep:
-		return s.handleContextGrep(ctx, req.Arguments)
-	case ToolGitHubSyncStatus:
-		return s.handleGitHubSyncStatus(ctx, req.Arguments)
-	case ToolGitHubSyncTrigger:
-		return s.handleGitHubSyncTrigger(ctx, req.Arguments)
 	default:
 		errorCtx := observability.ExtractErrorContext(ctx, "tools/call")
 		errorCtx.ErrorType = "tool_not_found"
@@ -507,11 +437,7 @@
 		return "text/html"
 	case ".css":
 		return "text/css"
-	case ".png", ".jpg", ".jpeg", ".gif", ".bmp", ".webp":
-		return "image/png" // Using png as representative for images
-	case ".pdf":
-		return "application/pdf"
 	default:
-		return "application/octet-stream"
+		return "text/plain"
 	}
 }