--- conflicted
+++ resolved
@@ -11,8 +11,8 @@
 	"path/filepath"
 	"strconv"
 	"strings"
-	"time"
-
+
+	"github.com/ferg-cod3s/conexus/internal/security"
 	"github.com/ferg-cod3s/conexus/internal/validation"
 	"gopkg.in/yaml.v3"
 )
@@ -22,13 +22,7 @@
 	Server        ServerConfig        `json:"server" yaml:"server"`
 	Database      DatabaseConfig      `json:"database" yaml:"database"`
 	Indexer       IndexerConfig       `json:"indexer" yaml:"indexer"`
-	Embedding     EmbeddingConfig     `json:"embedding" yaml:"embedding"`
 	Logging       LoggingConfig       `json:"logging" yaml:"logging"`
-	Auth          AuthConfig          `json:"auth" yaml:"auth"`
-	Security      SecurityConfig      `json:"security" yaml:"security"`
-	CORS          CORSConfig          `json:"cors" yaml:"cors"`
-	TLS           TLSConfig           `json:"tls" yaml:"tls"`
-	RateLimit     RateLimitConfig     `json:"rate_limit" yaml:"rate_limit"`
 	Observability ObservabilityConfig `json:"observability" yaml:"observability"`
 }
 
@@ -50,28 +44,10 @@
 	ChunkOverlap int    `json:"chunk_overlap" yaml:"chunk_overlap"`
 }
 
-// EmbeddingConfig holds embedding provider configuration.
-type EmbeddingConfig struct {
-	Provider   string                 `json:"provider" yaml:"provider"`
-	Model      string                 `json:"model" yaml:"model"`
-	Dimensions int                    `json:"dimensions" yaml:"dimensions"`
-	Config     map[string]interface{} `json:"config" yaml:"config"`
-}
-
 // LoggingConfig holds logging configuration.
 type LoggingConfig struct {
 	Level  string `json:"level" yaml:"level"`
 	Format string `json:"format" yaml:"format"`
-}
-
-// AuthConfig holds JWT authentication configuration.
-type AuthConfig struct {
-	Enabled     bool   `json:"enabled" yaml:"enabled"`
-	Issuer      string `json:"issuer" yaml:"issuer"`
-	Audience    string `json:"audience" yaml:"audience"`
-	PublicKey   string `json:"public_key" yaml:"public_key"`
-	PrivateKey  string `json:"private_key" yaml:"private_key"`
-	TokenExpiry int    `json:"token_expiry" yaml:"token_expiry"` // in minutes
 }
 
 // ObservabilityConfig holds observability configuration.
@@ -104,137 +80,27 @@
 	Release     string  `json:"release" yaml:"release"`
 }
 
-// SecurityConfig holds security headers configuration.
-type SecurityConfig struct {
-	CSP                 CSPConfig  `json:"csp" yaml:"csp"`
-	HSTS                HSTSConfig `json:"hsts" yaml:"hsts"`
-	XFrameOptions       string     `json:"x_frame_options" yaml:"x_frame_options"`
-	XContentTypeOptions string     `json:"x_content_type_options" yaml:"x_content_type_options"`
-	ReferrerPolicy      string     `json:"referrer_policy" yaml:"referrer_policy"`
-	PermissionsPolicy   string     `json:"permissions_policy" yaml:"permissions_policy"`
-}
-
-// CSPConfig holds Content Security Policy configuration.
-type CSPConfig struct {
-	Enabled bool     `json:"enabled" yaml:"enabled"`
-	Default []string `json:"default" yaml:"default"`
-	Script  []string `json:"script" yaml:"script"`
-	Style   []string `json:"style" yaml:"style"`
-	Image   []string `json:"image" yaml:"image"`
-	Font    []string `json:"font" yaml:"font"`
-	Connect []string `json:"connect" yaml:"connect"`
-	Media   []string `json:"media" yaml:"media"`
-	Object  []string `json:"object" yaml:"object"`
-	Frame   []string `json:"frame" yaml:"frame"`
-	Report  string   `json:"report" yaml:"report"`
-}
-
-// HSTSConfig holds HTTP Strict Transport Security configuration.
-type HSTSConfig struct {
-	Enabled           bool `json:"enabled" yaml:"enabled"`
-	MaxAge            int  `json:"max_age" yaml:"max_age"`
-	IncludeSubdomains bool `json:"include_subdomains" yaml:"include_subdomains"`
-	Preload           bool `json:"preload" yaml:"preload"`
-}
-
-// CORSConfig holds CORS configuration.
-type CORSConfig struct {
-	Enabled          bool     `json:"enabled" yaml:"enabled"`
-	AllowedOrigins   []string `json:"allowed_origins" yaml:"allowed_origins"`
-	AllowedMethods   []string `json:"allowed_methods" yaml:"allowed_methods"`
-	AllowedHeaders   []string `json:"allowed_headers" yaml:"allowed_headers"`
-	ExposedHeaders   []string `json:"exposed_headers" yaml:"exposed_headers"`
-	AllowCredentials bool     `json:"allow_credentials" yaml:"allow_credentials"`
-	MaxAge           int      `json:"max_age" yaml:"max_age"`
-}
-
-// TLSConfig holds TLS/HTTPS configuration.
-type TLSConfig struct {
-	Enabled          bool     `json:"enabled" yaml:"enabled"`
-	CertFile         string   `json:"cert_file" yaml:"cert_file"`
-	KeyFile          string   `json:"key_file" yaml:"key_file"`
-	AutoCert         bool     `json:"auto_cert" yaml:"auto_cert"`
-	AutoCertDomains  []string `json:"auto_cert_domains" yaml:"auto_cert_domains"`
-	AutoCertEmail    string   `json:"auto_cert_email" yaml:"auto_cert_email"`
-	AutoCertCacheDir string   `json:"auto_cert_cache_dir" yaml:"auto_cert_cache_dir"`
-	MinVersion       string   `json:"min_version" yaml:"min_version"`
-	CipherSuites     []string `json:"cipher_suites" yaml:"cipher_suites"`
-	CurvePreferences []string `json:"curve_preferences" yaml:"curve_preferences"`
-	HTTPRedirectPort int      `json:"http_redirect_port" yaml:"http_redirect_port"`
-}
-
-// RateLimitConfig holds rate limiting configuration.
-type RateLimitConfig struct {
-	Enabled         bool                 `json:"enabled" yaml:"enabled"`
-	Algorithm       string               `json:"algorithm" yaml:"algorithm"`
-	Redis           RateLimitRedisConfig `json:"redis" yaml:"redis"`
-	Default         RateLimitRuleConfig  `json:"default" yaml:"default"`
-	Health          RateLimitRuleConfig  `json:"health" yaml:"health"`
-	Webhook         RateLimitRuleConfig  `json:"webhook" yaml:"webhook"`
-	Auth            RateLimitRuleConfig  `json:"auth" yaml:"auth"`
-	BurstMultiplier float64              `json:"burst_multiplier" yaml:"burst_multiplier"`
-	CleanupInterval time.Duration        `json:"cleanup_interval" yaml:"cleanup_interval"`
-	SkipPaths       []string             `json:"skip_paths" yaml:"skip_paths"`
-	SkipIPs         []string             `json:"skip_ips" yaml:"skip_ips"`
-	TrustedProxies  []string             `json:"trusted_proxies" yaml:"trusted_proxies"`
-}
-
-// RateLimitRedisConfig holds Redis configuration for rate limiting.
-type RateLimitRedisConfig struct {
-	Enabled   bool   `json:"enabled" yaml:"enabled"`
-	Addr      string `json:"addr" yaml:"addr"`
-	Password  string `json:"password" yaml:"password"`
-	DB        int    `json:"db" yaml:"db"`
-	KeyPrefix string `json:"key_prefix" yaml:"key_prefix"`
-}
-
-// RateLimitRuleConfig holds rate limit configuration for a specific endpoint type.
-type RateLimitRuleConfig struct {
-	Requests int           `json:"requests" yaml:"requests"`
-	Window   time.Duration `json:"window" yaml:"window"`
-}
-
 // Default values
 const (
-	DefaultHost                = "0.0.0.0"
-	DefaultPort                = 0 // Default to stdio mode for MCP compatibility
-	DefaultDBPath              = "./data/conexus.db"
-	DefaultRootPath            = "."
-	DefaultChunkSize           = 512
-	DefaultChunkOverlap        = 50
-	DefaultEmbeddingProvider   = "mock"
-	DefaultEmbeddingModel      = "mock-768"
-	DefaultEmbeddingDimensions = 768
-	DefaultLogLevel            = "info"
-	DefaultLogFormat           = "json"
-	DefaultAuthEnabled         = false
-	DefaultAuthIssuer          = "conexus"
-	DefaultAuthAudience        = "conexus-api"
-	DefaultAuthTokenExpiry     = 60 // 1 hour in minutes
-	DefaultSecurityCSPEnabled  = true
-	DefaultSecurityHSTSEnabled = true
-	DefaultSecurityHSTSMaxAge  = 31536000 // 1 year
-	DefaultCORSEnabled         = false
-	DefaultCORSMaxAge          = 86400 // 24 hours
-	DefaultTLSEnabled          = false
-	DefaultTLSCertFile         = ""
-	DefaultTLSKeyFile          = ""
-	DefaultTLSAutoCert         = false
-	DefaultTLSAutoCertEmail    = ""
-	DefaultTLSAutoCertCacheDir = "./data/tls-cache"
-	DefaultTLSMinVersion       = "1.2"
-	DefaultTLSHTTPRedirectPort = 80
-	DefaultMetricsEnabled      = false
-	DefaultMetricsPort         = 9091
-	DefaultMetricsPath         = "/metrics"
-	DefaultTracingEnabled      = false
-	DefaultTracingEndpoint     = "http://localhost:4318"
-	DefaultSampleRate          = 0.1
-	DefaultSentryEnabled       = false
-	DefaultSentryDSN           = ""
-	DefaultSentryEnv           = "development"
-	DefaultSentrySampleRate    = 1.0
-	DefaultSentryRelease       = "0.1.2-alpha"
+	DefaultHost             = "0.0.0.0"
+	DefaultPort             = 8080
+	DefaultDBPath           = "./data/conexus.db"
+	DefaultRootPath         = "."
+	DefaultChunkSize        = 512
+	DefaultChunkOverlap     = 50
+	DefaultLogLevel         = "info"
+	DefaultLogFormat        = "json"
+	DefaultMetricsEnabled   = false
+	DefaultMetricsPort      = 9091
+	DefaultMetricsPath      = "/metrics"
+	DefaultTracingEnabled   = false
+	DefaultTracingEndpoint  = "http://localhost:4318"
+	DefaultSampleRate       = 0.1
+	DefaultSentryEnabled    = false
+	DefaultSentryDSN        = ""
+	DefaultSentryEnv        = "development"
+	DefaultSentrySampleRate = 1.0
+	DefaultSentryRelease    = "0.1.0-alpha"
 )
 
 // Valid values for validation
@@ -252,12 +118,11 @@
 	// Load from config file if specified
 	if configFile := os.Getenv("CONEXUS_CONFIG_FILE"); configFile != "" {
 		// Validate config file path to prevent path traversal
-		validatedPath, err := validation.ValidateConfigPath(configFile)
-		if err != nil {
+		if _, err := validation.ValidateConfigPath(configFile); err != nil {
 			return nil, fmt.Errorf("config file path validation failed: %w", err)
 		}
 
-		fileCfg, err := loadFile(validatedPath)
+		fileCfg, err := loadFile(configFile)
 		if err != nil {
 			return nil, fmt.Errorf("load config file: %w", err)
 		}
@@ -290,54 +155,9 @@
 			ChunkSize:    DefaultChunkSize,
 			ChunkOverlap: DefaultChunkOverlap,
 		},
-		Embedding: EmbeddingConfig{
-			Provider:   DefaultEmbeddingProvider,
-			Model:      DefaultEmbeddingModel,
-			Dimensions: DefaultEmbeddingDimensions,
-			Config:     make(map[string]interface{}),
-		},
 		Logging: LoggingConfig{
 			Level:  DefaultLogLevel,
 			Format: DefaultLogFormat,
-		},
-		Auth: AuthConfig{
-			Enabled:     DefaultAuthEnabled,
-			Issuer:      DefaultAuthIssuer,
-			Audience:    DefaultAuthAudience,
-			TokenExpiry: DefaultAuthTokenExpiry,
-		},
-		Security: SecurityConfig{
-			CSP: CSPConfig{
-				Enabled: DefaultSecurityCSPEnabled,
-				Default: []string{"'none'"},
-				Script:  []string{"'self'"},
-				Style:   []string{"'self'"},
-				Image:   []string{"'self'"},
-				Font:    []string{"'self'"},
-				Connect: []string{"'self'"},
-				Media:   []string{"'none'"},
-				Object:  []string{"'none'"},
-				Frame:   []string{"'none'"},
-			},
-			HSTS: HSTSConfig{
-				Enabled:           DefaultSecurityHSTSEnabled,
-				MaxAge:            DefaultSecurityHSTSMaxAge,
-				IncludeSubdomains: true,
-				Preload:           false,
-			},
-			XFrameOptions:       "DENY",
-			XContentTypeOptions: "nosniff",
-			ReferrerPolicy:      "strict-origin-when-cross-origin",
-			PermissionsPolicy:   "camera=(), microphone=(), geolocation=(), payment=()",
-		},
-		CORS: CORSConfig{
-			Enabled:          DefaultCORSEnabled,
-			AllowedOrigins:   []string{},
-			AllowedMethods:   []string{"GET", "POST"},
-			AllowedHeaders:   []string{"Content-Type", "Authorization"},
-			ExposedHeaders:   []string{},
-			AllowCredentials: false,
-			MaxAge:           DefaultCORSMaxAge,
 		},
 		Observability: ObservabilityConfig{
 			Metrics: MetricsConfig{
@@ -363,9 +183,13 @@
 
 // loadFile loads configuration from a YAML or JSON file.
 func loadFile(path string) (*Config, error) {
-	// Clean path to prevent basic traversal attacks
-	safePath := filepath.Clean(path)
-
+	// Validate and sanitize path to prevent traversal attacks (G304)
+	safePath, err := security.ValidatePath(path, "")
+	if err != nil {
+		return nil, fmt.Errorf("invalid config path: %w", err)
+	}
+
+	// #nosec G304 - Path validated at line 165 with ValidatePath
 	data, err := os.ReadFile(safePath)
 	if err != nil {
 		return nil, fmt.Errorf("read file: %w", err)
@@ -428,19 +252,6 @@
 		}
 	}
 
-	// Embedding config
-	if provider := os.Getenv("CONEXUS_EMBEDDING_PROVIDER"); provider != "" {
-		cfg.Embedding.Provider = provider
-	}
-	if model := os.Getenv("CONEXUS_EMBEDDING_MODEL"); model != "" {
-		cfg.Embedding.Model = model
-	}
-	if dimensions := os.Getenv("CONEXUS_EMBEDDING_DIMENSIONS"); dimensions != "" {
-		if dim, err := strconv.Atoi(dimensions); err == nil {
-			cfg.Embedding.Dimensions = dim
-		}
-	}
-
 	// Logging config
 	if logLevel := os.Getenv("CONEXUS_LOG_LEVEL"); logLevel != "" {
 		cfg.Logging.Level = logLevel
@@ -500,307 +311,6 @@
 		cfg.Observability.Sentry.Release = sentryRelease
 	}
 
-	// Auth config
-	if authEnabled := os.Getenv("CONEXUS_AUTH_ENABLED"); authEnabled != "" {
-		if enabled, err := strconv.ParseBool(authEnabled); err == nil {
-			cfg.Auth.Enabled = enabled
-		}
-	}
-	if authIssuer := os.Getenv("CONEXUS_AUTH_ISSUER"); authIssuer != "" {
-		cfg.Auth.Issuer = authIssuer
-	}
-	if authAudience := os.Getenv("CONEXUS_AUTH_AUDIENCE"); authAudience != "" {
-		cfg.Auth.Audience = authAudience
-	}
-	if authPublicKey := os.Getenv("CONEXUS_AUTH_PUBLIC_KEY"); authPublicKey != "" {
-		cfg.Auth.PublicKey = authPublicKey
-	}
-	if authPrivateKey := os.Getenv("CONEXUS_AUTH_PRIVATE_KEY"); authPrivateKey != "" {
-		cfg.Auth.PrivateKey = authPrivateKey
-	}
-	if authTokenExpiry := os.Getenv("CONEXUS_AUTH_TOKEN_EXPIRY"); authTokenExpiry != "" {
-		if expiry, err := strconv.Atoi(authTokenExpiry); err == nil {
-			cfg.Auth.TokenExpiry = expiry
-		}
-	}
-
-	// Security config
-	if securityCSPEnabled := os.Getenv("CONEXUS_SECURITY_CSP_ENABLED"); securityCSPEnabled != "" {
-		if enabled, err := strconv.ParseBool(securityCSPEnabled); err == nil {
-			cfg.Security.CSP.Enabled = enabled
-		}
-	}
-	if securityHSTSEnabled := os.Getenv("CONEXUS_SECURITY_HSTS_ENABLED"); securityHSTSEnabled != "" {
-		if enabled, err := strconv.ParseBool(securityHSTSEnabled); err == nil {
-			cfg.Security.HSTS.Enabled = enabled
-		}
-	}
-	if securityHSTSMaxAge := os.Getenv("CONEXUS_SECURITY_HSTS_MAX_AGE"); securityHSTSMaxAge != "" {
-		if maxAge, err := strconv.Atoi(securityHSTSMaxAge); err == nil {
-			cfg.Security.HSTS.MaxAge = maxAge
-		}
-	}
-	if securityHSTSIncludeSubdomains := os.Getenv("CONEXUS_SECURITY_HSTS_INCLUDE_SUBDOMAINS"); securityHSTSIncludeSubdomains != "" {
-		if include, err := strconv.ParseBool(securityHSTSIncludeSubdomains); err == nil {
-			cfg.Security.HSTS.IncludeSubdomains = include
-		}
-	}
-	if securityHSTSPreload := os.Getenv("CONEXUS_SECURITY_HSTS_PRELOAD"); securityHSTSPreload != "" {
-		if preload, err := strconv.ParseBool(securityHSTSPreload); err == nil {
-			cfg.Security.HSTS.Preload = preload
-		}
-	}
-	if securityXFrameOptions := os.Getenv("CONEXUS_SECURITY_X_FRAME_OPTIONS"); securityXFrameOptions != "" {
-		cfg.Security.XFrameOptions = securityXFrameOptions
-	}
-	if securityXContentTypeOptions := os.Getenv("CONEXUS_SECURITY_X_CONTENT_TYPE_OPTIONS"); securityXContentTypeOptions != "" {
-		cfg.Security.XContentTypeOptions = securityXContentTypeOptions
-	}
-	if securityReferrerPolicy := os.Getenv("CONEXUS_SECURITY_REFERRER_POLICY"); securityReferrerPolicy != "" {
-		cfg.Security.ReferrerPolicy = securityReferrerPolicy
-	}
-	if securityPermissionsPolicy := os.Getenv("CONEXUS_SECURITY_PERMISSIONS_POLICY"); securityPermissionsPolicy != "" {
-		cfg.Security.PermissionsPolicy = securityPermissionsPolicy
-	}
-
-	// CORS config
-	if corsEnabled := os.Getenv("CONEXUS_CORS_ENABLED"); corsEnabled != "" {
-		if enabled, err := strconv.ParseBool(corsEnabled); err == nil {
-			cfg.CORS.Enabled = enabled
-		}
-	}
-	if corsAllowedOrigins := os.Getenv("CONEXUS_CORS_ALLOWED_ORIGINS"); corsAllowedOrigins != "" {
-		// Parse comma-separated list
-		if origins := strings.Split(corsAllowedOrigins, ","); len(origins) > 0 {
-			cfg.CORS.AllowedOrigins = make([]string, 0, len(origins))
-			for _, origin := range origins {
-				if trimmed := strings.TrimSpace(origin); trimmed != "" {
-					cfg.CORS.AllowedOrigins = append(cfg.CORS.AllowedOrigins, trimmed)
-				}
-			}
-		}
-	}
-	if corsAllowedMethods := os.Getenv("CONEXUS_CORS_ALLOWED_METHODS"); corsAllowedMethods != "" {
-		// Parse comma-separated list
-		if methods := strings.Split(corsAllowedMethods, ","); len(methods) > 0 {
-			cfg.CORS.AllowedMethods = make([]string, 0, len(methods))
-			for _, method := range methods {
-				if trimmed := strings.TrimSpace(method); trimmed != "" {
-					cfg.CORS.AllowedMethods = append(cfg.CORS.AllowedMethods, trimmed)
-				}
-			}
-		}
-	}
-	if corsAllowedHeaders := os.Getenv("CONEXUS_CORS_ALLOWED_HEADERS"); corsAllowedHeaders != "" {
-		// Parse comma-separated list
-		if headers := strings.Split(corsAllowedHeaders, ","); len(headers) > 0 {
-			cfg.CORS.AllowedHeaders = make([]string, 0, len(headers))
-			for _, header := range headers {
-				if trimmed := strings.TrimSpace(header); trimmed != "" {
-					cfg.CORS.AllowedHeaders = append(cfg.CORS.AllowedHeaders, trimmed)
-				}
-			}
-		}
-	}
-	if corsExposedHeaders := os.Getenv("CONEXUS_CORS_EXPOSED_HEADERS"); corsExposedHeaders != "" {
-		// Parse comma-separated list
-		if headers := strings.Split(corsExposedHeaders, ","); len(headers) > 0 {
-			cfg.CORS.ExposedHeaders = make([]string, 0, len(headers))
-			for _, header := range headers {
-				if trimmed := strings.TrimSpace(header); trimmed != "" {
-					cfg.CORS.ExposedHeaders = append(cfg.CORS.ExposedHeaders, trimmed)
-				}
-			}
-		}
-	}
-	if corsAllowCredentials := os.Getenv("CONEXUS_CORS_ALLOW_CREDENTIALS"); corsAllowCredentials != "" {
-		if allow, err := strconv.ParseBool(corsAllowCredentials); err == nil {
-			cfg.CORS.AllowCredentials = allow
-		}
-	}
-	if corsMaxAge := os.Getenv("CONEXUS_CORS_MAX_AGE"); corsMaxAge != "" {
-		if maxAge, err := strconv.Atoi(corsMaxAge); err == nil {
-			cfg.CORS.MaxAge = maxAge
-		}
-	}
-
-	// TLS config
-	if tlsEnabled := os.Getenv("CONEXUS_TLS_ENABLED"); tlsEnabled != "" {
-		if enabled, err := strconv.ParseBool(tlsEnabled); err == nil {
-			cfg.TLS.Enabled = enabled
-		}
-	}
-	if tlsCertFile := os.Getenv("CONEXUS_TLS_CERT_FILE"); tlsCertFile != "" {
-		cfg.TLS.CertFile = tlsCertFile
-	}
-	if tlsKeyFile := os.Getenv("CONEXUS_TLS_KEY_FILE"); tlsKeyFile != "" {
-		cfg.TLS.KeyFile = tlsKeyFile
-	}
-	if tlsAutoCert := os.Getenv("CONEXUS_TLS_AUTO_CERT"); tlsAutoCert != "" {
-		if auto, err := strconv.ParseBool(tlsAutoCert); err == nil {
-			cfg.TLS.AutoCert = auto
-		}
-	}
-	if tlsAutoCertDomains := os.Getenv("CONEXUS_TLS_AUTO_CERT_DOMAINS"); tlsAutoCertDomains != "" {
-		// Parse comma-separated list
-		if domains := strings.Split(tlsAutoCertDomains, ","); len(domains) > 0 {
-			cfg.TLS.AutoCertDomains = make([]string, 0, len(domains))
-			for _, domain := range domains {
-				if trimmed := strings.TrimSpace(domain); trimmed != "" {
-					cfg.TLS.AutoCertDomains = append(cfg.TLS.AutoCertDomains, trimmed)
-				}
-			}
-		}
-	}
-	if tlsAutoCertEmail := os.Getenv("CONEXUS_TLS_AUTO_CERT_EMAIL"); tlsAutoCertEmail != "" {
-		cfg.TLS.AutoCertEmail = tlsAutoCertEmail
-	}
-	if tlsAutoCertCacheDir := os.Getenv("CONEXUS_TLS_AUTO_CERT_CACHE_DIR"); tlsAutoCertCacheDir != "" {
-		cfg.TLS.AutoCertCacheDir = tlsAutoCertCacheDir
-	}
-	if tlsMinVersion := os.Getenv("CONEXUS_TLS_MIN_VERSION"); tlsMinVersion != "" {
-		cfg.TLS.MinVersion = tlsMinVersion
-	}
-	if tlsCipherSuites := os.Getenv("CONEXUS_TLS_CIPHER_SUITES"); tlsCipherSuites != "" {
-		// Parse comma-separated list
-		if suites := strings.Split(tlsCipherSuites, ","); len(suites) > 0 {
-			cfg.TLS.CipherSuites = make([]string, 0, len(suites))
-			for _, suite := range suites {
-				if trimmed := strings.TrimSpace(suite); trimmed != "" {
-					cfg.TLS.CipherSuites = append(cfg.TLS.CipherSuites, trimmed)
-				}
-			}
-		}
-	}
-	if tlsCurvePreferences := os.Getenv("CONEXUS_TLS_CURVE_PREFERENCES"); tlsCurvePreferences != "" {
-		// Parse comma-separated list
-		if curves := strings.Split(tlsCurvePreferences, ","); len(curves) > 0 {
-			cfg.TLS.CurvePreferences = make([]string, 0, len(curves))
-			for _, curve := range curves {
-				if trimmed := strings.TrimSpace(curve); trimmed != "" {
-					cfg.TLS.CurvePreferences = append(cfg.TLS.CurvePreferences, trimmed)
-				}
-			}
-		}
-	}
-	if tlsHTTPRedirectPort := os.Getenv("CONEXUS_TLS_HTTP_REDIRECT_PORT"); tlsHTTPRedirectPort != "" {
-		if port, err := strconv.Atoi(tlsHTTPRedirectPort); err == nil {
-			cfg.TLS.HTTPRedirectPort = port
-		}
-	}
-
-	// RateLimit config
-	if rateLimitEnabled := os.Getenv("CONEXUS_RATE_LIMIT_ENABLED"); rateLimitEnabled != "" {
-		if enabled, err := strconv.ParseBool(rateLimitEnabled); err == nil {
-			cfg.RateLimit.Enabled = enabled
-		}
-	}
-	if rateLimitAlgorithm := os.Getenv("CONEXUS_RATE_LIMIT_ALGORITHM"); rateLimitAlgorithm != "" {
-		cfg.RateLimit.Algorithm = rateLimitAlgorithm
-	}
-	if rateLimitRedisEnabled := os.Getenv("CONEXUS_RATE_LIMIT_REDIS_ENABLED"); rateLimitRedisEnabled != "" {
-		if enabled, err := strconv.ParseBool(rateLimitRedisEnabled); err == nil {
-			cfg.RateLimit.Redis.Enabled = enabled
-		}
-	}
-	if rateLimitRedisAddr := os.Getenv("CONEXUS_RATE_LIMIT_REDIS_ADDR"); rateLimitRedisAddr != "" {
-		cfg.RateLimit.Redis.Addr = rateLimitRedisAddr
-	}
-	if rateLimitRedisPassword := os.Getenv("CONEXUS_RATE_LIMIT_REDIS_PASSWORD"); rateLimitRedisPassword != "" {
-		cfg.RateLimit.Redis.Password = rateLimitRedisPassword
-	}
-	if rateLimitRedisDB := os.Getenv("CONEXUS_RATE_LIMIT_REDIS_DB"); rateLimitRedisDB != "" {
-		if db, err := strconv.Atoi(rateLimitRedisDB); err == nil {
-			cfg.RateLimit.Redis.DB = db
-		}
-	}
-	if rateLimitRedisKeyPrefix := os.Getenv("CONEXUS_RATE_LIMIT_REDIS_KEY_PREFIX"); rateLimitRedisKeyPrefix != "" {
-		cfg.RateLimit.Redis.KeyPrefix = rateLimitRedisKeyPrefix
-	}
-	if rateLimitDefaultRequests := os.Getenv("CONEXUS_RATE_LIMIT_DEFAULT_REQUESTS"); rateLimitDefaultRequests != "" {
-		if requests, err := strconv.Atoi(rateLimitDefaultRequests); err == nil {
-			cfg.RateLimit.Default.Requests = requests
-		}
-	}
-	if rateLimitDefaultWindow := os.Getenv("CONEXUS_RATE_LIMIT_DEFAULT_WINDOW"); rateLimitDefaultWindow != "" {
-		if window, err := time.ParseDuration(rateLimitDefaultWindow); err == nil {
-			cfg.RateLimit.Default.Window = window
-		}
-	}
-	if rateLimitHealthRequests := os.Getenv("CONEXUS_RATE_LIMIT_HEALTH_REQUESTS"); rateLimitHealthRequests != "" {
-		if requests, err := strconv.Atoi(rateLimitHealthRequests); err == nil {
-			cfg.RateLimit.Health.Requests = requests
-		}
-	}
-	if rateLimitHealthWindow := os.Getenv("CONEXUS_RATE_LIMIT_HEALTH_WINDOW"); rateLimitHealthWindow != "" {
-		if window, err := time.ParseDuration(rateLimitHealthWindow); err == nil {
-			cfg.RateLimit.Health.Window = window
-		}
-	}
-	if rateLimitWebhookRequests := os.Getenv("CONEXUS_RATE_LIMIT_WEBHOOK_REQUESTS"); rateLimitWebhookRequests != "" {
-		if requests, err := strconv.Atoi(rateLimitWebhookRequests); err == nil {
-			cfg.RateLimit.Webhook.Requests = requests
-		}
-	}
-	if rateLimitWebhookWindow := os.Getenv("CONEXUS_RATE_LIMIT_WEBHOOK_WINDOW"); rateLimitWebhookWindow != "" {
-		if window, err := time.ParseDuration(rateLimitWebhookWindow); err == nil {
-			cfg.RateLimit.Webhook.Window = window
-		}
-	}
-	if rateLimitAuthRequests := os.Getenv("CONEXUS_RATE_LIMIT_AUTH_REQUESTS"); rateLimitAuthRequests != "" {
-		if requests, err := strconv.Atoi(rateLimitAuthRequests); err == nil {
-			cfg.RateLimit.Auth.Requests = requests
-		}
-	}
-	if rateLimitAuthWindow := os.Getenv("CONEXUS_RATE_LIMIT_AUTH_WINDOW"); rateLimitAuthWindow != "" {
-		if window, err := time.ParseDuration(rateLimitAuthWindow); err == nil {
-			cfg.RateLimit.Auth.Window = window
-		}
-	}
-	if rateLimitBurstMultiplier := os.Getenv("CONEXUS_RATE_LIMIT_BURST_MULTIPLIER"); rateLimitBurstMultiplier != "" {
-		if multiplier, err := strconv.ParseFloat(rateLimitBurstMultiplier, 64); err == nil {
-			cfg.RateLimit.BurstMultiplier = multiplier
-		}
-	}
-	if rateLimitCleanupInterval := os.Getenv("CONEXUS_RATE_LIMIT_CLEANUP_INTERVAL"); rateLimitCleanupInterval != "" {
-		if interval, err := time.ParseDuration(rateLimitCleanupInterval); err == nil {
-			cfg.RateLimit.CleanupInterval = interval
-		}
-	}
-	if rateLimitSkipPaths := os.Getenv("CONEXUS_RATE_LIMIT_SKIP_PATHS"); rateLimitSkipPaths != "" {
-		// Parse comma-separated list
-		if paths := strings.Split(rateLimitSkipPaths, ","); len(paths) > 0 {
-			cfg.RateLimit.SkipPaths = make([]string, 0, len(paths))
-			for _, path := range paths {
-				if trimmed := strings.TrimSpace(path); trimmed != "" {
-					cfg.RateLimit.SkipPaths = append(cfg.RateLimit.SkipPaths, trimmed)
-				}
-			}
-		}
-	}
-	if rateLimitSkipIPs := os.Getenv("CONEXUS_RATE_LIMIT_SKIP_IPS"); rateLimitSkipIPs != "" {
-		// Parse comma-separated list
-		if ips := strings.Split(rateLimitSkipIPs, ","); len(ips) > 0 {
-			cfg.RateLimit.SkipIPs = make([]string, 0, len(ips))
-			for _, ip := range ips {
-				if trimmed := strings.TrimSpace(ip); trimmed != "" {
-					cfg.RateLimit.SkipIPs = append(cfg.RateLimit.SkipIPs, trimmed)
-				}
-			}
-		}
-	}
-	if rateLimitTrustedProxies := os.Getenv("CONEXUS_RATE_LIMIT_TRUSTED_PROXIES"); rateLimitTrustedProxies != "" {
-		// Parse comma-separated list
-		if proxies := strings.Split(rateLimitTrustedProxies, ","); len(proxies) > 0 {
-			cfg.RateLimit.TrustedProxies = make([]string, 0, len(proxies))
-			for _, proxy := range proxies {
-				if trimmed := strings.TrimSpace(proxy); trimmed != "" {
-					cfg.RateLimit.TrustedProxies = append(cfg.RateLimit.TrustedProxies, trimmed)
-				}
-			}
-		}
-	}
-
 	return cfg
 }
 
@@ -830,20 +340,6 @@
 	}
 	if override.Indexer.ChunkOverlap != 0 {
 		result.Indexer.ChunkOverlap = override.Indexer.ChunkOverlap
-	}
-
-	// Embedding
-	if override.Embedding.Provider != "" {
-		result.Embedding.Provider = override.Embedding.Provider
-	}
-	if override.Embedding.Model != "" {
-		result.Embedding.Model = override.Embedding.Model
-	}
-	if override.Embedding.Dimensions != 0 {
-		result.Embedding.Dimensions = override.Embedding.Dimensions
-	}
-	if override.Embedding.Config != nil {
-		result.Embedding.Config = override.Embedding.Config
 	}
 
 	// Logging
@@ -894,221 +390,14 @@
 		result.Observability.Sentry.Release = override.Observability.Sentry.Release
 	}
 
-	// Auth
-	if override.Auth.Enabled != DefaultAuthEnabled {
-		result.Auth.Enabled = override.Auth.Enabled
-	}
-	if override.Auth.Issuer != "" {
-		result.Auth.Issuer = override.Auth.Issuer
-	}
-	if override.Auth.Audience != "" {
-		result.Auth.Audience = override.Auth.Audience
-	}
-	if override.Auth.PublicKey != "" {
-		result.Auth.PublicKey = override.Auth.PublicKey
-	}
-	if override.Auth.PrivateKey != "" {
-		result.Auth.PrivateKey = override.Auth.PrivateKey
-	}
-	if override.Auth.TokenExpiry != 0 {
-		result.Auth.TokenExpiry = override.Auth.TokenExpiry
-	}
-
-	// Security
-	if override.Security.CSP.Enabled != DefaultSecurityCSPEnabled {
-		result.Security.CSP.Enabled = override.Security.CSP.Enabled
-	}
-	if len(override.Security.CSP.Default) > 0 {
-		result.Security.CSP.Default = override.Security.CSP.Default
-	}
-	if len(override.Security.CSP.Script) > 0 {
-		result.Security.CSP.Script = override.Security.CSP.Script
-	}
-	if len(override.Security.CSP.Style) > 0 {
-		result.Security.CSP.Style = override.Security.CSP.Style
-	}
-	if len(override.Security.CSP.Image) > 0 {
-		result.Security.CSP.Image = override.Security.CSP.Image
-	}
-	if len(override.Security.CSP.Font) > 0 {
-		result.Security.CSP.Font = override.Security.CSP.Font
-	}
-	if len(override.Security.CSP.Connect) > 0 {
-		result.Security.CSP.Connect = override.Security.CSP.Connect
-	}
-	if len(override.Security.CSP.Media) > 0 {
-		result.Security.CSP.Media = override.Security.CSP.Media
-	}
-	if len(override.Security.CSP.Object) > 0 {
-		result.Security.CSP.Object = override.Security.CSP.Object
-	}
-	if len(override.Security.CSP.Frame) > 0 {
-		result.Security.CSP.Frame = override.Security.CSP.Frame
-	}
-	if override.Security.CSP.Report != "" {
-		result.Security.CSP.Report = override.Security.CSP.Report
-	}
-
-	if override.Security.HSTS.Enabled != DefaultSecurityHSTSEnabled {
-		result.Security.HSTS.Enabled = override.Security.HSTS.Enabled
-	}
-	if override.Security.HSTS.MaxAge != 0 {
-		result.Security.HSTS.MaxAge = override.Security.HSTS.MaxAge
-	}
-	if override.Security.HSTS.IncludeSubdomains {
-		result.Security.HSTS.IncludeSubdomains = override.Security.HSTS.IncludeSubdomains
-	}
-	if override.Security.HSTS.Preload {
-		result.Security.HSTS.Preload = override.Security.HSTS.Preload
-	}
-
-	if override.Security.XFrameOptions != "" {
-		result.Security.XFrameOptions = override.Security.XFrameOptions
-	}
-	if override.Security.XContentTypeOptions != "" {
-		result.Security.XContentTypeOptions = override.Security.XContentTypeOptions
-	}
-	if override.Security.ReferrerPolicy != "" {
-		result.Security.ReferrerPolicy = override.Security.ReferrerPolicy
-	}
-	if override.Security.PermissionsPolicy != "" {
-		result.Security.PermissionsPolicy = override.Security.PermissionsPolicy
-	}
-
-	// CORS
-	if override.CORS.Enabled != DefaultCORSEnabled {
-		result.CORS.Enabled = override.CORS.Enabled
-	}
-	if len(override.CORS.AllowedOrigins) > 0 {
-		result.CORS.AllowedOrigins = override.CORS.AllowedOrigins
-	}
-	if len(override.CORS.AllowedMethods) > 0 {
-		result.CORS.AllowedMethods = override.CORS.AllowedMethods
-	}
-	if len(override.CORS.AllowedHeaders) > 0 {
-		result.CORS.AllowedHeaders = override.CORS.AllowedHeaders
-	}
-	if len(override.CORS.ExposedHeaders) > 0 {
-		result.CORS.ExposedHeaders = override.CORS.ExposedHeaders
-	}
-	if override.CORS.AllowCredentials {
-		result.CORS.AllowCredentials = override.CORS.AllowCredentials
-	}
-	if override.CORS.MaxAge != 0 {
-		result.CORS.MaxAge = override.CORS.MaxAge
-	}
-
-	// TLS
-	if override.TLS.Enabled != DefaultTLSEnabled {
-		result.TLS.Enabled = override.TLS.Enabled
-	}
-	if override.TLS.CertFile != "" {
-		result.TLS.CertFile = override.TLS.CertFile
-	}
-	if override.TLS.KeyFile != "" {
-		result.TLS.KeyFile = override.TLS.KeyFile
-	}
-	if override.TLS.AutoCert != DefaultTLSAutoCert {
-		result.TLS.AutoCert = override.TLS.AutoCert
-	}
-	if len(override.TLS.AutoCertDomains) > 0 {
-		result.TLS.AutoCertDomains = override.TLS.AutoCertDomains
-	}
-	if override.TLS.AutoCertEmail != "" {
-		result.TLS.AutoCertEmail = override.TLS.AutoCertEmail
-	}
-	if override.TLS.AutoCertCacheDir != "" {
-		result.TLS.AutoCertCacheDir = override.TLS.AutoCertCacheDir
-	}
-	if override.TLS.MinVersion != "" {
-		result.TLS.MinVersion = override.TLS.MinVersion
-	}
-	if len(override.TLS.CipherSuites) > 0 {
-		result.TLS.CipherSuites = override.TLS.CipherSuites
-	}
-	if len(override.TLS.CurvePreferences) > 0 {
-		result.TLS.CurvePreferences = override.TLS.CurvePreferences
-	}
-	if override.TLS.HTTPRedirectPort != 0 {
-		result.TLS.HTTPRedirectPort = override.TLS.HTTPRedirectPort
-	}
-
-	// RateLimit
-	if override.RateLimit.Enabled {
-		result.RateLimit.Enabled = override.RateLimit.Enabled
-	}
-	if override.RateLimit.Algorithm != "" {
-		result.RateLimit.Algorithm = override.RateLimit.Algorithm
-	}
-	if override.RateLimit.Redis.Enabled {
-		result.RateLimit.Redis.Enabled = override.RateLimit.Redis.Enabled
-	}
-	if override.RateLimit.Redis.Addr != "" {
-		result.RateLimit.Redis.Addr = override.RateLimit.Redis.Addr
-	}
-	if override.RateLimit.Redis.Password != "" {
-		result.RateLimit.Redis.Password = override.RateLimit.Redis.Password
-	}
-	if override.RateLimit.Redis.DB != 0 {
-		result.RateLimit.Redis.DB = override.RateLimit.Redis.DB
-	}
-	if override.RateLimit.Redis.KeyPrefix != "" {
-		result.RateLimit.Redis.KeyPrefix = override.RateLimit.Redis.KeyPrefix
-	}
-	if override.RateLimit.Default.Requests != 0 {
-		result.RateLimit.Default.Requests = override.RateLimit.Default.Requests
-	}
-	if override.RateLimit.Default.Window != 0 {
-		result.RateLimit.Default.Window = override.RateLimit.Default.Window
-	}
-	if override.RateLimit.Health.Requests != 0 {
-		result.RateLimit.Health.Requests = override.RateLimit.Health.Requests
-	}
-	if override.RateLimit.Health.Window != 0 {
-		result.RateLimit.Health.Window = override.RateLimit.Health.Window
-	}
-	if override.RateLimit.Webhook.Requests != 0 {
-		result.RateLimit.Webhook.Requests = override.RateLimit.Webhook.Requests
-	}
-	if override.RateLimit.Webhook.Window != 0 {
-		result.RateLimit.Webhook.Window = override.RateLimit.Webhook.Window
-	}
-	if override.RateLimit.Auth.Requests != 0 {
-		result.RateLimit.Auth.Requests = override.RateLimit.Auth.Requests
-	}
-	if override.RateLimit.Auth.Window != 0 {
-		result.RateLimit.Auth.Window = override.RateLimit.Auth.Window
-	}
-	if override.RateLimit.BurstMultiplier != 0 {
-		result.RateLimit.BurstMultiplier = override.RateLimit.BurstMultiplier
-	}
-	if override.RateLimit.CleanupInterval != 0 {
-		result.RateLimit.CleanupInterval = override.RateLimit.CleanupInterval
-	}
-	if len(override.RateLimit.SkipPaths) > 0 {
-		result.RateLimit.SkipPaths = override.RateLimit.SkipPaths
-	}
-	if len(override.RateLimit.SkipIPs) > 0 {
-		result.RateLimit.SkipIPs = override.RateLimit.SkipIPs
-	}
-	if len(override.RateLimit.TrustedProxies) > 0 {
-		result.RateLimit.TrustedProxies = override.RateLimit.TrustedProxies
-	}
-
 	return &result
 }
 
 // Validate checks that the configuration is valid.
 func (c *Config) Validate() error {
-<<<<<<< HEAD
-	// Validate server config - port 0 is allowed for stdio mode
-	if c.Server.Port < 0 || c.Server.Port > 65535 {
-		return fmt.Errorf("invalid port: %d (must be 0-65535, 0 for stdio mode)", c.Server.Port)
-=======
 	// Validate server config
 	if c.Server.Port < 0 || c.Server.Port > 65535 {
 		return fmt.Errorf("invalid port: %d (must be 1-65535)", c.Server.Port)
->>>>>>> f50715f8
 	}
 
 	// Validate database config
@@ -1166,57 +455,6 @@
 		}
 		if c.Observability.Sentry.SampleRate < 0 || c.Observability.Sentry.SampleRate > 1 {
 			return fmt.Errorf("sentry sample rate must be between 0 and 1: %f", c.Observability.Sentry.SampleRate)
-		}
-	}
-
-	// Validate auth config
-	if c.Auth.Enabled {
-		if c.Auth.Issuer == "" {
-			return fmt.Errorf("auth issuer cannot be empty when auth enabled")
-		}
-		if c.Auth.Audience == "" {
-			return fmt.Errorf("auth audience cannot be empty when auth enabled")
-		}
-		if c.Auth.PublicKey == "" {
-			return fmt.Errorf("auth public key cannot be empty when auth enabled")
-		}
-		if c.Auth.PrivateKey == "" {
-			return fmt.Errorf("auth private key cannot be empty when auth enabled")
-		}
-		if c.Auth.TokenExpiry <= 0 {
-			return fmt.Errorf("auth token expiry must be positive: %d", c.Auth.TokenExpiry)
-		}
-	}
-
-	// Validate TLS config
-	if c.TLS.Enabled {
-		// If not using auto-cert, cert and key files are required
-		if !c.TLS.AutoCert {
-			if c.TLS.CertFile == "" {
-				return fmt.Errorf("TLS cert file cannot be empty when TLS enabled and auto-cert disabled")
-			}
-			if c.TLS.KeyFile == "" {
-				return fmt.Errorf("TLS key file cannot be empty when TLS enabled and auto-cert disabled")
-			}
-		} else {
-			// Auto-cert requires domains and email
-			if len(c.TLS.AutoCertDomains) == 0 {
-				return fmt.Errorf("auto-cert domains cannot be empty when auto-cert enabled")
-			}
-			if c.TLS.AutoCertEmail == "" {
-				return fmt.Errorf("auto-cert email cannot be empty when auto-cert enabled")
-			}
-		}
-
-		// Validate TLS version
-		validTLSVersions := []string{"1.0", "1.1", "1.2", "1.3"}
-		if c.TLS.MinVersion != "" && !contains(validTLSVersions, c.TLS.MinVersion) {
-			return fmt.Errorf("invalid TLS min version: %s (valid: %v)", c.TLS.MinVersion, validTLSVersions)
-		}
-
-		// Validate HTTP redirect port (only if TLS is enabled)
-		if c.TLS.HTTPRedirectPort != 0 && (c.TLS.HTTPRedirectPort < 1 || c.TLS.HTTPRedirectPort > 65535) {
-			return fmt.Errorf("invalid HTTP redirect port: %d (must be 1-65535 or 0 to disable)", c.TLS.HTTPRedirectPort)
 		}
 	}
 
@@ -1248,54 +486,9 @@
 			ChunkSize:    DefaultChunkSize,
 			ChunkOverlap: DefaultChunkOverlap,
 		},
-		Embedding: EmbeddingConfig{
-			Provider:   DefaultEmbeddingProvider,
-			Model:      DefaultEmbeddingModel,
-			Dimensions: DefaultEmbeddingDimensions,
-			Config:     make(map[string]interface{}),
-		},
 		Logging: LoggingConfig{
 			Level:  DefaultLogLevel,
 			Format: DefaultLogFormat,
-		},
-		Auth: AuthConfig{
-			Enabled:     DefaultAuthEnabled,
-			Issuer:      DefaultAuthIssuer,
-			Audience:    DefaultAuthAudience,
-			TokenExpiry: DefaultAuthTokenExpiry,
-		},
-		Security: SecurityConfig{
-			CSP: CSPConfig{
-				Enabled: DefaultSecurityCSPEnabled,
-				Default: []string{"'none'"},
-				Script:  []string{"'self'"},
-				Style:   []string{"'self'"},
-				Image:   []string{"'self'"},
-				Font:    []string{"'self'"},
-				Connect: []string{"'self'"},
-				Media:   []string{"'none'"},
-				Object:  []string{"'none'"},
-				Frame:   []string{"'none'"},
-			},
-			HSTS: HSTSConfig{
-				Enabled:           DefaultSecurityHSTSEnabled,
-				MaxAge:            DefaultSecurityHSTSMaxAge,
-				IncludeSubdomains: true,
-				Preload:           false,
-			},
-			XFrameOptions:       "DENY",
-			XContentTypeOptions: "nosniff",
-			ReferrerPolicy:      "strict-origin-when-cross-origin",
-			PermissionsPolicy:   "camera=(), microphone=(), geolocation=(), payment=()",
-		},
-		CORS: CORSConfig{
-			Enabled:          DefaultCORSEnabled,
-			AllowedOrigins:   []string{},
-			AllowedMethods:   []string{"GET", "POST"},
-			AllowedHeaders:   []string{"Content-Type", "Authorization"},
-			ExposedHeaders:   []string{},
-			AllowCredentials: false,
-			MaxAge:           DefaultCORSMaxAge,
 		},
 		Observability: ObservabilityConfig{
 			Metrics: MetricsConfig{
