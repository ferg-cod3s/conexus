--- conflicted
+++ resolved
@@ -1,8 +1,8 @@
-# Conexus - MCP Server for Context-Aware AI Assistants
-
-**Version**: 0.2.1-alpha
-**Status**: ✅ MCP Server Ready
-**Go Version**: 1.24.0
+# Conexus - The Agentic Context Engine
+
+**Version**: 0.0.5 (Phase 5 - Integration & Documentation)  
+**Status**: 🚧 Active Development  
+**Go Version**: 1.23.4
 
 [![Go Tests](https://img.shields.io/badge/tests-passing-brightgreen)]()
 [![Coverage](https://img.shields.io/badge/coverage-85%25-green)]()
@@ -12,17 +12,17 @@
 
 ## 🎯 Overview
 
-Conexus is a **Model Context Protocol (MCP) server** that provides AI assistants with intelligent context about your codebase. It enables semantic search, code understanding, and project knowledge retrieval through standardized MCP tools.
+Conexus is an **agentic context engine** that transforms Large Language Models (LLMs) into expert engineering assistants. It provides a **multi-agent system** for analyzing codebases, with built-in validation, profiling, and workflow orchestration.
 
 ### Key Features
 
-- 🔌 **MCP Server**: First-class Model Context Protocol server for AI assistants
-- 🔍 **Semantic Search**: Hybrid vector + keyword search across your codebase
-- 📁 **File Context**: Intelligent file relationships and project structure understanding
-- ⚡ **Fast Performance**: Sub-second context retrieval with intelligent caching
-- 🛡️ **Security First**: Rate limiting, security headers, and input validation
-- 🛠️ **Easy Integration**: Works with Claude Desktop, Cursor, and other MCP clients
-- 🧪 **Well Tested**: Comprehensive test suite with real-world validation
+- 🤖 **Multi-Agent Architecture**: Specialized agents for locating and analyzing code
+- 🔌 **MCP Integration**: First-class Model Context Protocol support for AI assistants
+- ✅ **Evidence-Backed Validation**: 100% evidence traceability for all agent outputs
+- 📊 **Performance Profiling**: Real-time metrics and bottleneck detection
+- 🔄 **Workflow Orchestration**: Complex multi-agent workflows with state management
+- 🏗️ **AGENT_OUTPUT_V1**: Standardized JSON schema for agent communication
+- 🧪 **Comprehensive Testing**: 53+ integration tests with real-world validation
 
 ---
 
@@ -30,62 +30,23 @@
 
 ### Prerequisites
 
-- **Node.js 18+** or **Bun** (for npm/bunx installation)
+- **Go 1.23.4+** ([download](https://go.dev/dl/))
 - Git
-<<<<<<< HEAD
-=======
 - Linux/macOS/Windows with WSL
 - **Bun runtime** (required for dogfooding tests only)
->>>>>>> f50715f8
 
 ### Installation
-
-**Option 1: NPM Package (Recommended)**
-
-```bash
-# Install globally via npm
-npm install -g @agentic-conexus/mcp
-
-# Or use with bunx/npx (no installation required)
-bunx -y @agentic-conexus/mcp
-npx -y @agentic-conexus/mcp
-```
-
-**Option 2: Local Installation (For Development)**
 
 ```bash
 # Clone the repository
 git clone https://github.com/ferg-cod3s/conexus.git
 cd conexus
 
-# Build the binaries
-./scripts/build-binaries.sh
-
-# Run directly
-./bin/conexus-$(uname -s | tr '[:upper:]' '[:lower:]')-$(uname -m)
-
-# Or install locally
-npm install
-npm run build:all
-npm link
-```
-
-> **Note**: Pre-built binaries are included for:
-> - macOS (Intel & Apple Silicon)
-> - Linux (amd64 & arm64)
-> - Windows (amd64)
-
-**Option 3: From Source (For Development)**
-
-```bash
-# Clone the repository
-git clone https://github.com/ferg-cod3s/conexus.git
-cd conexus
-
-# Requires Go 1.23.4+ - https://go.dev/dl/
-
-# Build from source
-go build -o conexus ./cmd/conexus
+# Install dependencies
+go mod download
+
+# Build the project
+go build ./cmd/conexus
 
 # Run tests
 go test ./...
@@ -94,20 +55,6 @@
 ### Basic Usage
 
 ```bash
-<<<<<<< HEAD
-# Run the MCP server (stdio mode - default)
-bunx -y @agentic-conexus/mcp
-
-# Or if installed globally
-conexus
-
-# Run with environment variables
-CONEXUS_DB_PATH=./data/db.sqlite CONEXUS_LOG_LEVEL=debug bunx -y @agentic-conexus/mcp
-
-# Run in HTTP mode (for testing)
-CONEXUS_PORT=3000 bunx -y @agentic-conexus/mcp
-```
-=======
 # Run the Conexus MCP server (default port 8080)
 ./conexus
 
@@ -121,133 +68,70 @@
 **Note**: Conexus runs as an MCP server exposing HTTP endpoints. See the **MCP Integration** section below for connecting with AI assistants.
 
 ---
->>>>>>> f50715f8
 
 ---
 
 ## 🔌 MCP Integration
 
-Conexus is a dedicated **MCP server** that provides AI assistants with intelligent context about your codebase through the [Model Context Protocol (MCP)](https://modelcontextprotocol.io). It integrates seamlessly with Claude Desktop, Cursor, and other MCP-compatible clients.
-
-### Why Use Conexus as an MCP Server?
-
-Conexus provides AI assistants with **intelligent codebase context** that goes beyond simple file search:
-
-#### 🔍 **Smart Code Discovery**
-- **Semantic Search**: Find code by meaning, not just keywords
-- **Hybrid Search**: Combines vector similarity with BM25 keyword matching
-- **File Relationships**: Understand how files and functions connect
-- **Project Structure**: Intelligent awareness of codebase organization
-
-#### ⚡ **Fast Performance**
-- **Sub-Second Retrieval**: Get relevant context in under 1 second
-- **Intelligent Caching**: 98% cache hit rate for repeated queries
-- **Efficient Indexing**: Quickly processes large codebases
-
-#### 🛠️ **MCP Tools**
-- **context.search**: Semantic search across your entire codebase
-- **context.get_related_info**: Find files and discussions related to specific code
-- **context.index_control**: Manage indexing operations
-- **context.connector_management**: Configure data sources
+Conexus provides first-class support for the [Model Context Protocol (MCP)](https://modelcontextprotocol.io), enabling seamless integration with AI assistants like Claude Desktop and Cursor.
+
+### Why Use Conexus with AI Assistants?
+
+- 🔍 **Intelligent Context Retrieval**: Search your codebase using natural language
+- 🎯 **Precise Results**: Vector similarity search + filtering for relevant findings
+- 🔄 **Real-time Indexing**: Keep your code context fresh and up-to-date
+- 🛠️ **Built-in Tools**: 4 powerful MCP tools for code understanding
 
 ### Quick MCP Setup (<5 minutes)
 
-**Option 1: Local Binary (Recommended for MCP clients)**
-
-```bash
-# Clone and build
-git clone https://github.com/ferg-cod3s/conexus.git
-cd conexus
-./scripts/build-binaries.sh
-
-# Use the local binary
-./bin/conexus-$(uname -s | tr '[:upper:]' '[:lower:]')-$(uname -m)
-```
-
-Configure in your MCP client (Claude Desktop, Cursor, etc.):
-
-```json
-{
-  "mcpServers": {
-    "conexus": {
-      "command": "bunx",
-      "args": ["@agentic-conexus/mcp"],
-      "env": {
-        "CONEXUS_DB_PATH": "/path/to/your/project/.conexus/db.sqlite"
-      }
-    }
-  }
-}
-```
-
-**Option 2: Go Install (For development)**
+**1. Install and start Conexus MCP server:**
 
 ```bash
 # Install Conexus
 go install github.com/ferg-cod3s/conexus/cmd/conexus@latest
 
-<<<<<<< HEAD
-# Start the MCP server (stdio mode by default)
-conexus
-=======
 # Start the MCP server (will auto-index current directory)
 conexus
 ```
->>>>>>> f50715f8
-
-# Or run in HTTP mode
-CONEXUS_PORT=3000 conexus
-```
-
-Configure for stdio mode (recommended for MCP):
+
+**2. Configure Claude Desktop:**
+
+Add to your Claude Desktop config (`~/Library/Application Support/Claude/claude_desktop_config.json` on macOS):
 
 ```json
 {
   "mcpServers": {
     "conexus": {
       "command": "conexus",
-<<<<<<< HEAD
-=======
       "args": [],
->>>>>>> f50715f8
       "env": {
-        "CONEXUS_DB_PATH": "/path/to/your/project/.conexus/db.sqlite"
+        "CONEXUS_LOG_LEVEL": "info"
       }
     }
   }
 }
 ```
 
-**Test the integration:**
-
-In your MCP client (OpenCode, Claude Desktop, etc.):
+**3. Restart Claude Desktop and test:**
 
 ```
 You: "Search for HTTP handler functions in this codebase"
 
-AI Assistant: [Uses context.search tool]
+Claude: [Uses context.search tool]
 Found 5 HTTP handlers:
 - HandleRequest in internal/server/handler.go:42-68
 - HandleHealth in internal/server/health.go:15-22
 ...
 ```
 
-**Environment Variables:**
-
-- `CONEXUS_DB_PATH`: Path to SQLite database (default: `~/.conexus/db.sqlite`)
-- `CONEXUS_LOG_LEVEL`: Log level: debug, info, warn, error (default: `info`)
-- `CONEXUS_PORT`: Run in HTTP mode instead of stdio (for development)
-
 ### Available MCP Tools
 
 | Tool | Status | Description |
 |------|--------|-------------|
-| `context.search` | ✅ Fully Implemented | Semantic search with hybrid vector+BM25, work context boosting, and semantic reranking |
-| `context.get_related_info` | ✅ Fully Implemented | Get related files, functions, and context for specific files or tickets |
-| `context.explain` | ✅ Fully Implemented | Detailed code explanations with examples and complexity assessment |
-| `context.grep` | ✅ Fully Implemented | Fast pattern matching using ripgrep with regex support |
-| `context.index_control` | ✅ Fully Implemented | Full indexing operations (start, stop, status, reindex, sync) |
-| `context.connector_management` | ✅ Fully Implemented | Complete CRUD operations for data source connectors with SQLite persistence |
+| `context.search` | ✅ Fully Implemented | Search code with filters (type, language, file patterns) |
+| `context.get_related_info` | ✅ Fully Implemented | Get related files, functions, and context |
+| `context.index_control` | ⏳ Partial | Indexing operations (status available, reindex planned) |
+| `context.connector_management` | ⏳ Partial | Data source management (list available, CRUD planned) |
 
 ### Example Queries
 
@@ -270,180 +154,6 @@
 "Locate API endpoint handlers"
 "Find all struct definitions related to orders"
 "Search for configuration loading functions"
-```
-
-### Project-Specific Installation
-
-For using Conexus with specific projects, you can configure it to work with your existing codebase structure:
-
-#### 1. Per-Project MCP Server Configuration
-
-Create a project-specific MCP configuration:
-
-```json
-{
-  "mcpServers": {
-    "conexus-myproject": {
-      "command": "conexus",
-      "args": ["mcp", "--root", "/path/to/your/project"],
-      "env": {
-        "CONEXUS_LOG_LEVEL": "info",
-        "CONEXUS_CONFIG": "/path/to/your/project/conexus.yml"
-      }
-    }
-  }
-}
-```
-
-#### 2. Project Configuration File
-
-Create a `conexus.yml` file in your project root:
-
-```yaml
-# conexus.yml - Project-specific configuration
-project:
-  name: "my-project"
-  description: "Web application backend"
-
-# Codebase settings
-codebase:
-  root: "."
-  include_patterns:
-    - "**/*.go"
-    - "**/*.js"
-    - "**/*.ts"
-    - "**/*.py"
-  exclude_patterns:
-    - "**/node_modules/**"
-    - "**/vendor/**"
-    - "**/dist/**"
-    - "**/.git/**"
-
-# Search configuration
-search:
-  max_results: 50
-  similarity_threshold: 0.7
-  enable_fts: true
-
-# Indexing settings
-indexing:
-  auto_reindex: true
-  reindex_interval: "1h"
-  chunk_size: 1000
-```
-
-#### 3. Docker Integration for Teams
-
-For team environments, use Docker to ensure consistent configuration:
-
-```yaml
-# docker-compose.conexus.yml
-version: '3.8'
-services:
-  conexus:
-    image: conexus:latest
-    container_name: conexus-myproject
-    restart: unless-stopped
-    ports:
-      - "3000:3000"
-    volumes:
-      - ./:/workspace:ro
-      - ./data:/data
-    environment:
-      - CONEXUS_ROOT_PATH=/workspace
-      - CONEXUS_LOG_LEVEL=info
-      - CONEXUS_CONFIG=/workspace/conexus.yml
-    working_dir: /workspace
-```
-
-```bash
-# Start for your project
-docker-compose -f docker-compose.conexus.yml up -d
-
-# Test the connection
-curl http://localhost:3000/health
-```
-
-#### 4. Project Type Examples
-
-**Node.js Project:**
-```yaml
-codebase:
-  include_patterns:
-    - "**/*.js"
-    - "**/*.ts"
-    - "**/*.json"
-    - "**/*.md"
-  exclude_patterns:
-    - "**/node_modules/**"
-    - "**/coverage/**"
-    - "**/dist/**"
-```
-
-**Python Project:**
-```yaml
-codebase:
-  include_patterns:
-    - "**/*.py"
-    - "**/*.md"
-    - "**/requirements*.txt"
-    - "**/pyproject.toml"
-  exclude_patterns:
-    - "**/__pycache__/**"
-    - "**/venv/**"
-    - "**/env/**"
-    - "**/.pytest_cache/**"
-```
-
-**Go Project:**
-```yaml
-codebase:
-  include_patterns:
-    - "**/*.go"
-    - "**/go.mod"
-    - "**/go.sum"
-    - "**/*.md"
-  exclude_patterns:
-    - "**/vendor/**"
-```
-
-**Monorepo:**
-```yaml
-codebase:
-  include_patterns:
-    - "packages/**/*.ts"
-    - "packages/**/*.js"
-    - "apps/**/*.ts"
-    - "apps/**/*.js"
-  exclude_patterns:
-    - "**/node_modules/**"
-    - "**/dist/**"
-    - "**/build/**"
-```
-
-#### 5. Claude Desktop Project Templates
-
-Create reusable templates for different project types:
-
-```json
-{
-  "mcpServers": {
-    "conexus-nodejs": {
-      "command": "conexus",
-      "args": ["mcp", "--root", "$PROJECT_ROOT"],
-      "env": {
-        "CONEXUS_CONFIG": "$PROJECT_ROOT/.conexus/nodejs.yml"
-      }
-    },
-    "conexus-python": {
-      "command": "conexus", 
-      "args": ["mcp", "--root", "$PROJECT_ROOT"],
-      "env": {
-        "CONEXUS_CONFIG": "$PROJECT_ROOT/.conexus/python.yml"
-      }
-    }
-  }
-}
 ```
 
 ### Advanced Configuration
@@ -460,70 +170,22 @@
 
 
 
----
-
-## 📈 Context Retention vs Standard LLM
-
-Conexus provides **significant improvements** over standard LLM context limitations:
-
-### Standard LLM Limitations
-- ❌ **Fixed Context Window**: Typically 8K-32K tokens
-- ❌ **No Persistent Memory**: Each interaction starts fresh
-- ❌ **Manual Context Gathering**: User must find and provide relevant code
-- ❌ **No Codebase-Specific Knowledge**: Generic training data only
-
-### Conexus Improvements
-- ✅ **Unlimited Context**: Through intelligent retrieval and assembly
-- ✅ **Persistent Sessions**: Full conversation history and state management
-- ✅ **Automated Context Discovery**: Hybrid search finds relevant code automatically
-- ✅ **Codebase-Specific Intelligence**: Indexed knowledge of your actual code
-
-### Measurable Impact
-
-| Metric | Standard LLM | Conexus | Improvement |
-|--------|---------------|---------|-------------|
-| **Context Window** | 8K-32K tokens | Unlimited | ∞ |
-| **Session Memory** | None | Persistent | +100% |
-| **Context Retrieval** | Manual search | 11ms automated | 26x faster |
-| **Code Discovery** | User-dependent | 85-92% recall | Significantly higher |
-| **Memory Efficiency** | Load entire codebase | 58MB for 10K files | 42% under target |
-
-### Real-World Benefits
-
-**For Developers:**
-- **Faster Onboarding**: New team members get instant codebase context
-- **Reduced Context Switching**: AI maintains conversation state across complex tasks
-- **Better Code Reviews**: Automated evidence backing ensures accurate analysis
-
-**For Teams:**
-- **Consistent Understanding**: Shared context across all team members
-- **Knowledge Preservation**: Critical insights retained in conversation history
-- **Scalable Expertise**: AI assistant learns your specific codebase patterns
-
----
-
-## 🏗️ Architecture
-
-### MCP Server Architecture
+## 📚 Architecture
+
+### High-Level Overview
 
 ```
 ┌─────────────────────────────────────────────────────┐
-│                  MCP Server                          │
+│                   Orchestrator                      │
 │  ┌─────────────┐  ┌─────────────┐  ┌─────────────┐ │
-│  │   Search    │  │   Index     │  │  Connectors │ │
-│  │   Engine    │  │  Manager    │  │  Manager    │ │
+│  │   Intent    │  │  Workflow   │  │    State    │ │
+│  │   Parser    │  │   Engine    │  │  Manager    │ │
 │  └─────────────┘  └─────────────┘  └─────────────┘ │
 └─────────────────────────────────────────────────────┘
                          │
          ┌───────────────┼───────────────┐
          │               │               │
    ┌─────▼─────┐   ┌────▼─────┐   ┌────▼─────┐
-<<<<<<< HEAD
-   │   Vector  │   │  SQLite   │  │  File     │
-   │  Search   │  │ Database  │  │ System    │
-   │   Store   │   │   Store   │  │ Scanner   │
-   └───────────┘   └───────────┘   └───────────┘
-=======
    │  Locator  │   │ Analyzer │   │  Future  │
    │   Agent   │   │  Agent   │   │  Agents  │
    └─────┬─────┘   └────┬─────┘   └──────────┘
@@ -544,18 +206,19 @@
    │  │Collector │ │Reporter │ │
    │  └──────────┘ └─────────┘ │
    └───────────────────────────┘
->>>>>>> f50715f8
 ```
 
 ### Core Components
 
 | Component | Description | Status |
 |-----------|-------------|--------|
-| **MCP Server** | JSON-RPC 2.0 server with stdio transport | ✅ Complete |
-| **Search Engine** | Hybrid vector + BM25 semantic search | ✅ Complete |
-| **Index Manager** | File watching and incremental indexing | ✅ Complete |
-| **Vector Store** | SQLite-backed vector embeddings | ✅ Complete |
-| **File Scanner** | Intelligent code file discovery | ✅ Complete |
+| **Orchestrator** | Workflow engine, intent parsing, state management | ✅ Complete |
+| **Locator Agent** | Find files/functions matching patterns | ✅ Complete |
+| **Analyzer Agent** | Extract control flow and data dependencies | ✅ Complete |
+| **Evidence Validator** | Verify 100% evidence backing | ✅ Complete |
+| **Schema Validator** | Validate AGENT_OUTPUT_V1 format | ✅ Complete |
+| **Profiler** | Performance metrics and reporting | ✅ Complete |
+| **Integration Framework** | End-to-end testing harness | ✅ Complete |
 
 ---
 
@@ -563,7 +226,7 @@
 
 ### Test Suite Overview
 
-Conexus has comprehensive tests covering the MCP server functionality:
+Conexus has **53 integration tests** covering real-world scenarios:
 
 ```bash
 # Run all tests
@@ -579,31 +242,26 @@
 go test -cover ./...
 
 # Run specific test
-go test -run TestMCPServerIntegration ./internal/testing/integration
-```
+go test -run TestLocatorAnalyzerIntegration ./internal/testing/integration
+```
+
+### Test Categories
+
+| Category | Tests | Coverage |
+|----------|-------|----------|
+| **Framework Tests** | 13 | Core test infrastructure |
+| **Duration Tests** | 7 | Performance regression detection |
+| **E2E Fixture Tests** | 4 | Workflow execution with test fixtures |
+| **Advanced Workflows** | 7 | Complex multi-step scenarios |
+| **Coordination Tests** | 5 | Multi-agent communication |
+| **Real-World Tests** | 5 | Actual Conexus source code analysis |
 
 ### Performance Benchmarks
 
-Key performance metrics for the MCP server:
-
-#### Search Performance
-- **Search Latency**: ~11ms total (routing + BM25 search)
-- **Cache Hit Rate**: 98% for repeated queries
-- **Vector Search**: 248ms for 1K documents
-- **Hybrid Search**: Combines vector + keyword matching
-
-#### Indexing Performance  
-- **File Processing**: 65,000 files/sec discovery
-- **Indexing Speed**: 450 files/sec with embeddings
-- **Memory Usage**: 58MB for 10K files
-- **Update Speed**: Incremental updates in <1 second
-
-#### MCP Server Performance
-- **Tool Response**: <100ms for most operations
-- **Concurrent Requests**: Handles multiple AI assistant queries
-- **Memory Efficiency**: Optimized for long-running server processes
-
-For detailed benchmarks, see [`PERFORMANCE_BASELINE.md`](PERFORMANCE_BASELINE.md).
+- **Full Test Suite**: <1 second
+- **Single Agent Execution**: <50ms
+- **Multi-Agent Workflow**: <100ms
+- **Real Codebase Analysis**: <100ms per file
 
 ### Dogfooding Tests
 
@@ -653,172 +311,258 @@
 
 ## 🔧 Configuration
 
-### Environment Variables
-
-Configure the MCP server with environment variables:
-
-```bash
-# Database location
-export CONEXUS_DB_PATH=/path/to/project/.conexus/db.sqlite
-
-# Logging level
-export CONEXUS_LOG_LEVEL=info  # debug|info|warn|error
-
-# Run in HTTP mode instead of stdio (for development)
-export CONEXUS_PORT=3000
-
-# Project root to index
-export CONEXUS_ROOT_PATH=/path/to/project
-
-# Rate Limiting Configuration
-export CONEXUS_RATE_LIMIT_ENABLED=true
-export CONEXUS_RATE_LIMIT_ALGORITHM=sliding_window  # sliding_window|token_bucket
-export CONEXUS_RATE_LIMIT_DEFAULT_REQUESTS=100      # requests per window
-export CONEXUS_RATE_LIMIT_DEFAULT_WINDOW=1m         # time window
-export CONEXUS_RATE_LIMIT_HEALTH_REQUESTS=1000      # health endpoint limit
-export CONEXUS_RATE_LIMIT_WEBHOOK_REQUESTS=10000    # webhook endpoint limit
-export CONEXUS_RATE_LIMIT_AUTH_REQUESTS=1000        # authenticated requests limit
-# Redis support for distributed rate limiting
-export CONEXUS_RATE_LIMIT_REDIS_ENABLED=true
-export CONEXUS_RATE_LIMIT_REDIS_ADDR=localhost:6379
-export CONEXUS_RATE_LIMIT_REDIS_PASSWORD=your-password
-
-# HTTPS/TLS Configuration (for HTTP mode)
-export CONEXUS_TLS_ENABLED=true
-export CONEXUS_TLS_CERT_FILE=/path/to/cert.pem
-export CONEXUS_TLS_KEY_FILE=/path/to/key.pem
-# Or for Let's Encrypt auto-cert:
-export CONEXUS_TLS_AUTO_CERT=true
-export CONEXUS_TLS_AUTO_CERT_DOMAINS="yourdomain.com,www.yourdomain.com"
-export CONEXUS_TLS_AUTO_CERT_EMAIL="admin@yourdomain.com"
-```
-
-### HTTPS/TLS Security
-
-Conexus supports HTTPS with automatic TLS certificate management:
-
-#### Development (Self-Signed Certificates)
-```bash
-# Generate self-signed certificates for development
-./scripts/generate-dev-certs.sh localhost ./data/tls
-
-# Configure environment
-export CONEXUS_TLS_ENABLED=true
-export CONEXUS_TLS_CERT_FILE=./data/tls/cert.pem
-export CONEXUS_TLS_KEY_FILE=./data/tls/key.pem
-```
-
-#### Production (Let's Encrypt)
-```bash
-export CONEXUS_TLS_AUTO_CERT=true
-export CONEXUS_TLS_AUTO_CERT_DOMAINS="yourdomain.com,api.yourdomain.com"
-export CONEXUS_TLS_AUTO_CERT_EMAIL="admin@yourdomain.com"
-```
-
-#### Manual Certificates
-```bash
-export CONEXUS_TLS_CERT_FILE=/etc/ssl/certs/yourdomain.crt
-export CONEXUS_TLS_KEY_FILE=/etc/ssl/private/yourdomain.key
-```
-
-**Security Features:**
-- TLS 1.2+ only (configurable)
-- Secure cipher suites by default
-- HTTP to HTTPS automatic redirection
-- HSTS headers for enhanced security
-
-### MCP Client Configuration
-
-Most configuration is done through your MCP client (Claude Desktop, Cursor, etc.):
+### Agent Configuration
+
+Conexus agents use environment variables for configuration:
+
+```bash
+# Enable verbose logging
+export CONEXUS_LOG_LEVEL=debug
+
+# Set profiling interval (ms)
+export CONEXUS_PROFILE_INTERVAL=100
+
+# Enable evidence validation
+export CONEXUS_VALIDATE_EVIDENCE=true
+
+# Set cache directory
+export CONEXUS_CACHE_DIR=~/.cache/conexus
+```
+
+### Validation Configuration
+
+```bash
+# Require 100% evidence backing (default: true)
+export CONEXUS_REQUIRE_FULL_EVIDENCE=true
+
+# Schema validation mode (strict|lenient)
+export CONEXUS_SCHEMA_MODE=strict
+
+# Max validation errors before failing
+export CONEXUS_MAX_VALIDATION_ERRORS=10
+```
+
+---
+
+## 🎯 AGENT_OUTPUT_V1 Schema
+
+All agents produce standardized output following the **AGENT_OUTPUT_V1** schema:
 
 ```json
 {
-  "mcpServers": {
-    "conexus": {
-      "command": "bunx",
-      "args": ["@agentic-conexus/mcp"],
-      "env": {
-        "CONEXUS_DB_PATH": "/path/to/your/project/.conexus/db.sqlite",
-        "CONEXUS_LOG_LEVEL": "info"
-      }
+  "schema_version": "AGENT_OUTPUT_V1",
+  "task_description": "Locate all HTTP handler functions",
+  "result_summary": "Found 5 HTTP handlers in 3 files",
+  "confidence_score": 0.95,
+  "items": [
+    {
+      "type": "function",
+      "name": "HandleRequest",
+      "file_path": "/internal/server/handler.go",
+      "line_start": 42,
+      "line_end": 68,
+      "evidence_file_path": "/internal/server/handler.go",
+      "evidence_line_start": 42,
+      "evidence_line_end": 68,
+      "classification": "primary",
+      "explanation": "HTTP handler implementing request processing logic"
     }
+  ],
+  "files_examined": ["/internal/server/handler.go"],
+  "metadata": {
+    "agent_name": "locator",
+    "execution_time_ms": 45,
+    "timestamp": "2025-01-15T10:30:00Z"
   }
 }
 ```
 
----
-
-## 🛠️ Available MCP Tools
-
-Conexus provides these MCP tools for AI assistants:
-
-### `context.search`
-Semantic search across your codebase with hybrid vector + keyword matching.
-
-**Usage:**
-```
-"Search for authentication middleware functions"
-"Find database query implementations"
-"Show error handling patterns"
-```
-
-### `context.get_related_info`
-Find files, discussions, and context related to specific files or tickets.
-
-**Usage:**
-```
-"What's the history of this file?"
-"Show PRs related to this issue"
-"Find discussions about this component"
-```
-
-### `context.index_control`
-Manage indexing operations (start, stop, status, reindex).
-
-**Usage:**
-```
-"Check indexing status"
-"Reindex the codebase"
-"Start automatic indexing"
-```
-
-### `context.connector_management`
-Configure data source connectors (GitHub, Slack, Jira, etc.).
-
-**Usage:**
-```
-"List available connectors"
-"Add GitHub connector"
-"Configure Slack integration"
-```
-
-For detailed API documentation, see **[MCP Integration Guide](docs/getting-started/mcp-integration-guide.md)**.
-
----
-
-## 🚀 Future Enhancements
-
-While Conexus currently focuses on being a robust MCP server, we have plans for additional capabilities:
-
-### Planned Features
-
-- **🤖 Multi-Agent Architecture**: Specialized agents for complex code analysis tasks
-- **✅ Evidence Validation**: Complete traceability for all code analysis results  
-- **📊 Advanced Profiling**: Performance metrics and optimization recommendations
-- **🔄 Workflow Orchestration**: Complex multi-step analysis workflows
-- **🔐 Enterprise Features**: Authentication, authorization, and team management
-- **🌐 Enhanced Connectors**: GitHub, Jira, Slack, and other data source integrations
-
-### Enterprise Roadmap
-
-For teams requiring advanced capabilities, we're planning:
-
-- **Multi-tenant Support**: Isolated workspaces and team collaboration
-- **Advanced Security**: RBAC, audit logging, and compliance features
-- **Scalable Architecture**: Distributed processing and cloud deployment
-- **Custom Integrations**: API for building custom data source connectors
-
-These features are being designed based on user feedback and will be released in future versions. The current focus remains on providing the best MCP server experience for individual developers and teams.
+**Key Requirements**:
+- ✅ **100% Evidence Backing**: Every item must have valid file/line references
+- ✅ **Schema Compliance**: All required fields must be present
+- ✅ **Confidence Score**: Between 0.0 and 1.0
+- ✅ **Structured Items**: Typed items with classification
+
+See **[API Reference](docs/api-reference.md)** for complete schema documentation.
+
+---
+
+## 🔄 Workflow Integration
+
+### Overview
+
+Conexus provides a powerful workflow integration system that combines validation, profiling, and quality gates into coordinated multi-agent workflows.
+
+### Basic Orchestrator Usage
+
+```go
+package main
+
+import (
+    "context"
+    "github.com/ferg-cod3s/conexus/internal/orchestrator"
+    "github.com/ferg-cod3s/conexus/internal/process"
+    "github.com/ferg-cod3s/conexus/internal/tool"
+    "github.com/ferg-cod3s/conexus/internal/validation/evidence"
+)
+
+func main() {
+    // Create orchestrator with default configuration
+    config := orchestrator.OrchestratorConfig{
+        ProcessManager:    process.NewManager(),
+        ToolExecutor:      tool.NewExecutor(),
+        EvidenceValidator: evidence.NewValidator(false), // false = non-strict mode
+        QualityGates:      orchestrator.DefaultQualityGates(),
+        EnableProfiling:   true,
+    }
+    orch := orchestrator.NewWithConfig(config)
+    
+    // Execute a workflow
+    ctx := context.Background()
+    result, err := orch.HandleRequest(ctx, "find all HTTP handlers", permissions)
+    if err != nil {
+        log.Fatal(err)
+    }
+    
+    // Access results with profiling data
+    fmt.Printf("Completed in %v\n", result.Duration)
+    fmt.Printf("Evidence coverage: %.1f%%\n", result.Profile.EvidenceCoverage)
+}
+```
+
+### Quality Gate Presets
+
+Conexus provides three quality gate configurations:
+
+#### 1. Default Quality Gates (Balanced)
+```go
+config := orchestrator.OrchestratorConfig{
+    QualityGates: orchestrator.DefaultQualityGates(),
+}
+```
+- ✅ 100% evidence backing required
+- ✅ 5-minute max workflow time
+- ✅ 1-minute max agent execution time
+- ✅ Blocks on validation failures
+
+#### 2. Relaxed Quality Gates (Development)
+```go
+config := orchestrator.OrchestratorConfig{
+    QualityGates: orchestrator.RelaxedQualityGates(),
+}
+```
+- ⚠️ 80% evidence coverage minimum
+- ⚠️ 10-minute max workflow time
+- ⚠️ Allows up to 5 unbacked claims
+
+#### 3. Strict Quality Gates (Production)
+```go
+config := orchestrator.OrchestratorConfig{
+    QualityGates: orchestrator.StrictQualityGates(),
+}
+```
+- 🔒 100% evidence backing enforced
+- 🔒 2-minute max workflow time
+- 🔒 30-second max agent execution time
+- 🔒 Blocks on all failures (validation + performance)
+
+### Custom Quality Gates
+
+```go
+config := orchestrator.OrchestratorConfig{
+    QualityGates: &orchestrator.QualityGateConfig{
+        RequireEvidenceBacking:    true,
+        MinEvidenceCoverage:       95.0,
+        AllowUnbackedClaims:       2,
+        MaxExecutionTime:          3 * time.Minute,
+        MaxAgentExecutionTime:     30 * time.Second,
+        BlockOnValidationFailure:  true,
+        BlockOnPerformanceFailure: false,
+    },
+}
+```
+
+### Profiling Integration
+
+Enable automatic profiling to capture performance metrics:
+
+```go
+config := orchestrator.OrchestratorConfig{
+    EnableProfiling: true,
+}
+
+result, _ := orch.ExecuteWorkflow(ctx, workflow, permissions)
+
+// Access profiling data
+profile := result.Profile
+fmt.Printf("Total duration: %v\n", profile.TotalDuration)
+fmt.Printf("Agent time: %v\n", profile.AgentExecutionTime)
+fmt.Printf("Validation time: %v\n", profile.ValidationTime)
+fmt.Printf("Profiling overhead: %.2f%%\n", profile.ProfilingOverheadPercent)
+```
+
+### Validation Integration
+
+Evidence validation is automatically integrated:
+
+```go
+// Strict mode - requires 100% evidence backing
+validator := evidence.NewValidator(true)
+
+// Non-strict mode - allows partial evidence
+validator := evidence.NewValidator(false)
+
+config := orchestrator.OrchestratorConfig{
+    EvidenceValidator: validator,
+}
+```
+
+### Workflow Reports
+
+Generate comprehensive workflow reports:
+
+```go
+result, _ := orch.ExecuteWorkflow(ctx, workflow, permissions)
+
+// Generate workflow report
+report := orchestrator.GenerateWorkflowReport(result)
+
+fmt.Println(report.ExecutionSummary)
+fmt.Println(report.ValidationReport)
+fmt.Println(report.PerformanceReport)
+```
+
+**Example report output:**
+```
+=== Workflow Execution Report ===
+
+Execution Summary:
+  Duration: 127ms
+  Agents Executed: 2
+  Status: ✅ Success
+
+Validation Report:
+  Evidence Coverage: 100.0%
+  Backed Claims: 15
+  Unbacked Claims: 0
+  Status: ✅ Passed
+
+Performance Report:
+  Agent Execution: 85ms (66.9%)
+  Validation: 12ms (9.4%)
+  Profiling Overhead: 1.2%
+  Status: ✅ Within Limits
+```
+
+### Best Practices
+
+1. **Use Default Gates for Most Cases**: Balanced performance and quality
+2. **Enable Profiling in Development**: Identify bottlenecks early
+3. **Strict Mode for Production**: Maximum confidence in production workflows
+4. **Monitor Profiling Overhead**: Keep under 10% for production systems
+5. **Review Validation Reports**: Ensure evidence backing meets standards
+
+See **[Testing Strategy](docs/contributing/testing-strategy.md)** for workflow testing patterns.
 
 ---
 
@@ -924,10 +668,6 @@
 - Minimal attack surface (Alpine base)
 - Read-only config option
 - Health check monitoring
-- **Security Headers**: CSP, HSTS, X-Frame-Options, X-Content-Type-Options
-- **CORS Protection**: Configurable cross-origin request handling
-- **Rate Limiting**: Configurable request throttling with Redis support
-- **Input Validation**: Comprehensive request sanitization
 
 ### MCP Server Endpoints
 
@@ -1052,80 +792,105 @@
 
 ---
 
-## 📖 Performance & Sourcing
-
-All performance claims in this README are backed by comprehensive benchmarks and documented sources:
-
-### Primary Sources
-
-| Document | What It Contains | Location |
-|----------|------------------|----------|
-| **[PERFORMANCE_BASELINE.md](PERFORMANCE_BASELINE.md)** | 71 benchmarks across all components | Root directory |
-| **[Context Engine Internals](docs/architecture/context-engine-internals.md)** | Caching and retrieval algorithms | docs/architecture/ |
-| **[Load Test Results](tests/load/results/)** | Stress testing and concurrency analysis | tests/load/results/ |
-| **[Component Documentation](internal/)** | Implementation details and capabilities | internal/*/README.md |
-
-### Benchmark Methodology
-
-- **Test Environment**: AMD FX-9590, Linux, Go 1.24.9 [Source: PERFORMANCE_BASELINE.md:3-7]
-- **Total Benchmarks**: 71 individual tests across vectorstore, indexer, and orchestrator [Source: PERFORMANCE_BASELINE.md:540-549]
-- **Pass Rate**: 89% (17/19 targets met) [Source: PERFORMANCE_BASELINE.md:551-559]
-- **Test Duration**: ~15 minutes total execution [Source: PERFORMANCE_BASELINE.md:672]
-
-### Verification
-
-To verify these metrics:
-```bash
-# Run performance benchmarks
-cd tests/load
-./run_benchmarks.sh
-
-# Check current system performance
-go test -bench=. ./...
-
-# View detailed metrics
-cat PERFORMANCE_BASELINE.md
-```
-
-### Context Retention Evidence
-
-The context retention improvements are demonstrated through:
-- **Session Management**: Full conversation history in `internal/orchestrator/state/manager.go`
-- **Caching System**: 3-tier architecture in `docs/architecture/context-engine-internals.md:9870-10127`
-- **Search Performance**: Hybrid search results in `internal/search/search.go`
-- **Load Testing**: Concurrent user validation in `tests/load/results/STRESS_TEST_ANALYSIS.md`
-
----
-
-## 🏗️ Development
+## 🏗️ Development Workflow
 
 ### Project Structure
 
 ```
 conexus/
-├── cmd/conexus/          # MCP server entry point
+├── cmd/conexus/          # Main entry point
 ├── internal/
-│   ├── mcp/             # MCP server implementation
-│   │   ├── server.go    # Main MCP server
-│   │   ├── handlers.go  # Tool handlers
-│   │   └── schema.go    # MCP types
-│   ├── search/          # Search engine
-│   ├── indexer/         # File indexing
-│   ├── vectorstore/     # Vector database
-│   └── connectors/      # Data source connectors
+│   ├── agent/           # Agent implementations
+│   │   ├── locator/     # File/function locator
+│   │   └── analyzer/    # Code analyzer
+│   ├── orchestrator/    # Workflow orchestration
+│   │   ├── intent/      # Intent parsing
+│   │   ├── workflow/    # Workflow engine
+│   │   ├── state/       # State management
+│   │   └── escalation/  # Error handling
+│   ├── validation/      # Validation systems
+│   │   ├── evidence/    # Evidence validation
+│   │   └── schema/      # Schema validation
+│   ├── profiling/       # Performance profiling
+│   ├── protocol/        # JSON-RPC protocol
+│   └── testing/         # Integration testing
 ├── pkg/schema/          # Public schemas
-├── tests/               # Test suite
+├── tests/fixtures/      # Test fixtures
 └── docs/                # Documentation
 ```
 
-### Contributing
+### Adding a New Agent
+
+1. Create agent directory: `internal/agent/myagent/`
+2. Implement agent interface:
+   ```go
+   type Agent interface {
+       Execute(ctx context.Context, req Request) (*schema.AgentOutput, error)
+   }
+   ```
+3. Add tests in `myagent_test.go`
+4. Register in orchestrator
+5. Add integration tests
+
+See **[Contributing Guide](docs/contributing/contributing-guide.md)** for details.
+
+---
+
+## 📊 Current Status
+
+### Phase 5 Progress (95% Complete)
+
+- ✅ **Task 5.1**: Integration Testing Framework (53 tests passing)
+- 🔄 **Task 5.2**: Documentation Updates (in progress)
+- ⏳ **Task 5.3**: Workflow Integration (pending)
+- ⏳ **Task 5.4**: Protocol Tests (optional)
+
+### Test Results
+
+```
+✅ All 53 integration tests passing
+✅ Execution time: <1 second
+✅ Evidence validation: 100%
+✅ Schema compliance: 100%
+✅ Real-world analysis: 5 scenarios validated
+```
+
+See **[PHASE5-STATUS.md](PHASE5-STATUS.md)** for detailed status.
+
+---
+
+## 🛣️ Roadmap
+
+### Phase 6: Optimization (Planned)
+
+- ⏳ Advanced caching strategies
+- ⏳ Parallel agent execution
+- ⏳ Performance optimization
+- ⏳ Memory usage reduction
+
+### Phase 7: Production Readiness (Planned)
+
+- ⏳ CLI enhancements
+- ⏳ Configuration management
+- ⏳ Deployment automation
+- ⏳ Monitoring dashboards
+
+### Future Agents (Planned)
+
+- ⏳ Pattern recognition agent
+- ⏳ Thoughts analyzer agent
+- ⏳ Dependency analyzer agent
+- ⏳ Security audit agent
+
+---
+
+## 🤝 Contributing
 
 We welcome contributions! Please see:
+
 - **[Contributing Guide](docs/contributing/contributing-guide.md)** - How to contribute
 - **[Testing Strategy](docs/contributing/testing-strategy.md)** - Testing requirements
-- **[Versioning Criteria](docs/VERSIONING_CRITERIA.md)** - When and how to bump versions
-- **[Development Guide](AGENTS.md)** - Build, test, and development commands
-- **[AI Assistant Guide](CLAUDE.md)** - Guidelines for AI development assistants
+- **[Code Style](CLAUDE.md)** - Coding conventions
 
 ### Quick Contribution Checklist
 
